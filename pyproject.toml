--- conflicted
+++ resolved
@@ -1,10 +1,6 @@
 [project]
 name = "process-bigraph"
-<<<<<<< HEAD
-version = "0.0.46"
-=======
 version = "0.0.51"
->>>>>>> 53cf26bd
 description = "protocol and execution for compositional systems biology"
 readme = "README.md"
 requires-python = ">=3.11"
