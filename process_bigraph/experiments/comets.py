import numpy as np
from process_bigraph import Process, ProcessTypes, Composite
from process_bigraph.experiments.parameter_scan import RunProcess
import matplotlib.pyplot as plt
from scipy.ndimage import convolve
import cobra
from cobra.io import load_model

core = ProcessTypes()


# create new types
def apply_non_negative(schema, current, update, core):
    new_value = current + update
    return max(0, new_value)

positive_float = {
    '_type': 'positive_float',
    '_inherit': 'float',
    '_apply': apply_non_negative
}
core.register('positive_float', positive_float)

bounds_type = {
    'lower': 'maybe[float]',
    'upper': 'maybe[float]'
}
core.register_process('bounds', bounds_type)


# TODO -- check the function signature of the apply method and report missing keys upon registration

MODEL_FOR_TESTING = load_model('textbook')


class DynamicFBA(Process):
    """
    Performs dynamic FBA.

    Parameters:
    - model: The metabolic model for the simulation.
    - kinetic_params: Kinetic parameters (Km and Vmax) for each substrate.
    - biomass_reaction: The identifier for the biomass reaction in the model.
    - substrate_update_reactions: A dictionary mapping substrates to their update reactions.
    - biomass_identifier: The identifier for biomass in the current state.

    TODO -- check units
    """

    config_schema = {
        'model_file': 'string',
        'model': 'Any',
        'kinetic_params': 'map[tuple[float,float]]',
        'biomass_reaction': {
            '_type': 'string',
            '_default': 'Biomass_Ecoli_core'
        },
        'substrate_update_reactions': 'map[string]',
        'biomass_identifier': 'string',
        'bounds': 'map[bounds]',
    }

    def __init__(self, config, core):
        super().__init__(config, core)

        if self.config['model_file'] == 'TESTING':
            self.model = MODEL_FOR_TESTING
        elif not 'xml' in self.config['model_file']:
            # use the textbook model if no model file is provided
            self.model = load_model(self.config['model_file'])
        elif isinstance(self.config['model_file'], str):
            self.model = cobra.io.read_sbml_model(self.config['model_file'])
        else:
            # error handling
            raise ValueError('Invalid model file')


        for reaction_id, bounds in self.config['bounds'].items():
            if bounds['lower'] is not None:
                self.model.reactions.get_by_id(reaction_id).lower_bound = bounds['lower']
            if bounds['upper'] is not None:
                self.model.reactions.get_by_id(reaction_id).upper_bound = bounds['upper']

    def inputs(self):
        return {
            'substrates': 'map[positive_float]'
        }

    def outputs(self):
        return {
            'substrates': 'map[positive_float]'
        }

    # TODO -- can we just put the inputs/outputs directly in the function?
    def update(self, state, interval):
        substrates_input = state['substrates']

        for substrate, reaction_id in self.config['substrate_update_reactions'].items():
            Km, Vmax = self.config['kinetic_params'][substrate]
            substrate_concentration = substrates_input[substrate]
            uptake_rate = Vmax * substrate_concentration / (Km + substrate_concentration)
            self.model.reactions.get_by_id(reaction_id).lower_bound = -uptake_rate

        substrate_update = {}

        solution = self.model.optimize()
        if solution.status == 'optimal':
            current_biomass = substrates_input[self.config['biomass_identifier']]
            biomass_growth_rate = solution.fluxes[self.config['biomass_reaction']]
            substrate_update[self.config['biomass_identifier']] = biomass_growth_rate * current_biomass * interval

            for substrate, reaction_id in self.config['substrate_update_reactions'].items():
                flux = solution.fluxes[reaction_id]
                substrate_update[substrate] = flux * current_biomass * interval
                # TODO -- assert not negative?
        else:
            # Handle non-optimal solutions if necessary
            # print('Non-optimal solution, skipping update')
            for substrate, reaction_id in self.config['substrate_update_reactions'].items():
                substrate_update[substrate] = 0

        return {
            'substrates': substrate_update,
        }

core.register_process('DynamicFBA', DynamicFBA)


# Laplacian for 2D diffusion
LAPLACIAN_2D = np.array([[0, 1, 0],
                         [1, -4, 1],
                         [0, 1, 0]])


class DiffusionAdvection(Process):
    config_schema = {
        'n_bins': 'tuple[integer,integer]',
        'bounds': 'tuple[float,float]',
        'default_diffusion_rate': {'_type': 'float', '_default': 1e-1},
        'default_diffusion_dt': {'_type': 'float', '_default': 1e-1},
        'diffusion_coeffs': 'map[float]',
        'advection_coeffs': 'map[tuple[float,float]]',
    }

    def __init__(self, config, core):
        super().__init__(config, core)

        # get diffusion rates
        bins_x = self.config['n_bins'][0]
        bins_y = self.config['n_bins'][1]
        length_x = self.config['bounds'][0]
        length_y = self.config['bounds'][1]
        dx = length_x / bins_x
        dy = length_y / bins_y
        dx2 = dx * dy

        # general diffusion rate
        diffusion_rate = self.config['default_diffusion_rate']
        self.diffusion_rate = diffusion_rate / dx2

        # diffusion rates for each individual molecules
        self.molecule_specific_diffusion = {
            mol_id: diff_rate / dx2
            for mol_id, diff_rate in self.config['diffusion_coeffs'].items()}

        # get diffusion timestep
        diffusion_dt = 0.5 * dx ** 2 * dy ** 2 / (2 * diffusion_rate * (dx ** 2 + dy ** 2))
        self.diffusion_dt = min(diffusion_dt, self.config['default_diffusion_dt'])

    def inputs(self):
        return {
            'fields': {
                '_type': 'map',
                '_value': {
                    '_type': 'array',
                    '_shape': self.config['n_bins'],
                    '_data': 'positive_float'
                },
            }
        }

    def outputs(self):
        return {
            'fields': {
                '_type': 'map',
                '_value': {
                    '_type': 'array',
                    '_shape': self.config['n_bins'],
                    '_data': 'positive_float'
                },
            }
        }

    def update(self, state, interval):
        fields = state['fields']

        fields_update = {}
        for species, field in fields.items():
            fields_update[species] = self.diffusion_delta(
                field,
                interval,
                diffusion_coeff=self.config['diffusion_coeffs'][species],
                advection_coeff=self.config['advection_coeffs'][species]
            )

        return {
            'fields': fields_update
        }

    def diffusion_delta(self, state, interval, diffusion_coeff, advection_coeff):
        t = 0.0
        dt = min(interval, self.diffusion_dt)
        updated_state = state.copy()

        while t < interval:

            # Diffusion
            laplacian = convolve(
                updated_state,
                LAPLACIAN_2D,
                mode='reflect',
            ) * diffusion_coeff

            # Advection
            advective_flux_x = convolve(
                updated_state,
                np.array([[-1, 0, 1]]),
                mode='reflect',
            ) * advection_coeff[0]
            advective_flux_y = convolve(
                updated_state,
                np.array([[-1], [0], [1]]),
                mode='reflect',
            ) * advection_coeff[1]

            # Update the current state
            updated_state += (laplacian + advective_flux_x + advective_flux_y) * dt

            # # Ensure non-negativity
            # current_states[species] = np.maximum(updated_state, 0)

            # Update time
            t += dt

        return updated_state - state

core.register_process('DiffusionAdvection', DiffusionAdvection)


def dfba_config(
        model_file='textbook',
        kinetic_params={
            'glucose': (0.5, 1),
            'acetate': (0.5, 2)},
        biomass_reaction='Biomass_Ecoli_core',
        substrate_update_reactions={
            'glucose': 'EX_glc__D_e',
            'acetate': 'EX_ac_e'},
        biomass_identifier='biomass',
        bounds={
            'EX_o2_e': {'lower': -2, 'upper': None},
            'ATPM': {'lower': 1, 'upper': 1}}
):
    return {
        'model_file': model_file,
        'kinetic_params': kinetic_params,
        'biomass_reaction': biomass_reaction,
        'substrate_update_reactions': substrate_update_reactions,
        'biomass_identifier': biomass_identifier,
        'bounds': bounds
    }


# TODO -- this should be imported, or just part of Process?
def run_process(
        address,
        config,
        core_type,
        initial_state,
        observables,
        timestep=1,
        runtime=10
):
    config = {
        'process_address': address,
        'process_config': config,
        'observables': observables,
        'timestep': timestep,
        'runtime': runtime}

    run = RunProcess(config, core_type)
    return run.update(initial_state)


def run_dfba_spatial():
    n_bins = (2, 2)

    initial_glucose = np.random.uniform(low=0, high=20, size=n_bins)
    initial_acetate = np.random.uniform(low=0, high=0, size=n_bins)
    initial_biomass = np.random.uniform(low=0, high=0.1, size=n_bins)

    dfba_processes_dict = {}
    for i in range(n_bins[0]):
        for j in range(n_bins[1]):
            dfba_processes_dict[f'[{i},{j}]'] = {
                '_type': 'process',
                'address': 'local:DynamicFBA',
                'config': dfba_config(),
                'inputs': {
                    'substrates': {
                        'glucose': ['..', 'fields', 'glucose', i, j],
                        'acetate': ['..', 'fields', 'acetate', i, j],
                        'biomass': ['..', 'fields', 'biomass', i, j],
                    }
                },
                'outputs': {
                    'substrates': {
                        'glucose': ['..', 'fields', 'glucose', i, j],
                        'acetate': ['..', 'fields', 'acetate', i, j],
                        'biomass': ['..', 'fields', 'biomass', i, j]
                    }
                }
            }

    composite_state = {
        'fields': {
            '_type': 'map',
            '_value': {
                '_type': 'array',
                '_shape': n_bins,
                '_data': 'positive_float'
            },
            'glucose': initial_glucose,
            'acetate': initial_acetate,
            'biomass': initial_biomass,
        },
        'spatial_dfba': dfba_processes_dict
    }

    sim = Composite({'state': composite_state}, core=core)


    sim.update({}, 10.0)


def run_diffusion_process():
    n_bins = (4, 4)

    initial_glucose = np.random.uniform(low=0, high=20, size=n_bins)
    initial_acetate = np.random.uniform(low=0, high=0, size=n_bins)
    initial_biomass = np.random.uniform(low=0, high=0.1, size=n_bins)

    composite_state = {
        'fields': {
            'glucose': initial_glucose,
            'acetate': initial_acetate,
            'biomass': initial_biomass,
        },
        'diffusion': {
            '_type': 'process',
            'address': 'local:DiffusionAdvection',
            'config': {
                'n_bins': n_bins,
                'bounds': (10, 10),
                'default_diffusion_rate': 1e-1,
                'default_diffusion_dt': 1e-1,
                'diffusion_coeffs': {
                    'glucose': 1e-1,
                    'acetate': 1e-1,
                    'biomass': 1e-1,
                },
                'advection_coeffs': {
                    'glucose': (0, 0),
                    'acetate': (0, 0),
                    'biomass': (0, 0),
                },
            },
            'inputs': {
                'fields': ['fields']
            },
            'outputs': {
                'fields': ['fields']
            }
        }
    }

    sim = Composite({'state': composite_state}, core=core)
    # sim.add_emitter()

    sim.update({}, 10.0)

    data = sim.gather_results()

    print(data)


def run_comets():
    n_bins = (6, 6)

    initial_glucose = np.random.uniform(low=0, high=20, size=n_bins)
    initial_acetate = np.random.uniform(low=0, high=0, size=n_bins)
    initial_biomass = np.random.uniform(low=0, high=0.1, size=n_bins)

    dfba_processes_dict = {}
    for i in range(n_bins[0]):
        for j in range(n_bins[1]):
            dfba_processes_dict[f'[{i},{j}]'] = {
                '_type': 'process',
                'address': 'local:DynamicFBA',
                'config': dfba_config(
                    model_file='TESTING'  # load the same model for all processes
                ),
                'inputs': {
                    'substrates': {
                        'glucose': ['..', 'fields', 'glucose', i, j],
                        'acetate': ['..', 'fields', 'acetate', i, j],
                        'biomass': ['..', 'fields', 'biomass', i, j],
                    }
                },
                'outputs': {
                    'substrates': {
                        'glucose': ['..', 'fields', 'glucose', i, j],
                        'acetate': ['..', 'fields', 'acetate', i, j],
                        'biomass': ['..', 'fields', 'biomass', i, j]
                    }
                }
            }

    composite_state = {
        'fields': {
            '_type': 'map',
            '_value': {
                '_type': 'array',
                '_shape': n_bins,
                '_data': 'positive_float'
            },
            'glucose': initial_glucose,
            'acetate': initial_acetate,
            'biomass': initial_biomass,
        },
        'spatial_dfba': dfba_processes_dict,
        'diffusion': {
            '_type': 'process',
            'address': 'local:DiffusionAdvection',
            'config': {
                'n_bins': n_bins,
                'bounds': (10, 10),
                'default_diffusion_rate': 1e-1,
                'default_diffusion_dt': 1e-1,
                'diffusion_coeffs': {
                    'glucose': 1e-1,
                    'acetate': 1e-1,
                    'biomass': 1e-1,
                },
                'advection_coeffs': {
                    'glucose': (0, 0),
                    'acetate': (0, 0),
                    'biomass': (0, 0),
                },
            },
            'inputs': {
                'fields': ['fields']
            },
            'outputs': {
                'fields': ['fields']
            }
        },
        # 'emitter': {
        #     '_type': 'step',
        #     'address': 'local:ram-emitter',
        #     'config': {
        #         'emit': {
        #             'fields': 'map',
        #             'time': 'float',
        #         }
        #     },
        #     'inputs': {
        #         'fields': ['fields'],
        #         'time': ['global_time']
        #     }
        # }
    }

    sim = Composite({
        'state': composite_state,
        'emitter': {
            'mode': 'all'}}, core=core)

<<<<<<< HEAD
    # TODO: this should fail validation
    # sim = Composite({
    #     'state': composite_state,
    #     'emitter': {
    #         'mode': 'pluto'}}, core=core)

    sim.update({}, 10.0)
=======
    # save the document
    sim.save(filename='comets.json', outdir='out')

    sim.update({}, 100.0)
>>>>>>> c722135e

    results = sim.gather_results()

    import ipdb; ipdb.set_trace()

    print(results)



if __name__ == '__main__':
    # run_dfba_spatial()
    # run_diffusion_process()
    run_comets()<|MERGE_RESOLUTION|>--- conflicted
+++ resolved
@@ -465,20 +465,6 @@
                 'fields': ['fields']
             }
         },
-        # 'emitter': {
-        #     '_type': 'step',
-        #     'address': 'local:ram-emitter',
-        #     'config': {
-        #         'emit': {
-        #             'fields': 'map',
-        #             'time': 'float',
-        #         }
-        #     },
-        #     'inputs': {
-        #         'fields': ['fields'],
-        #         'time': ['global_time']
-        #     }
-        # }
     }
 
     sim = Composite({
@@ -486,20 +472,10 @@
         'emitter': {
             'mode': 'all'}}, core=core)
 
-<<<<<<< HEAD
-    # TODO: this should fail validation
-    # sim = Composite({
-    #     'state': composite_state,
-    #     'emitter': {
-    #         'mode': 'pluto'}}, core=core)
-
-    sim.update({}, 10.0)
-=======
     # save the document
     sim.save(filename='comets.json', outdir='out')
 
     sim.update({}, 100.0)
->>>>>>> c722135e
 
     results = sim.gather_results()
 
