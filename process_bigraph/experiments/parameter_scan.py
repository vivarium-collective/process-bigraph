import copy
import numpy as np

from bigraph_schema import get_path, set_path, transform_path
from process_bigraph import Step, Process, Composite, ProcessTypes, interval_time_precision, deep_merge


core = ProcessTypes()


core.register('scannable_process', {
    '_inherit': ['process'],
    '_inputs': {
        'species': {
            '_type': 'array',
            '_data': 'float'}},
    '_outputs': {
        'species': {
            '_type': 'array',
            '_data': 'float'}}})


core.register('ode_config', {
    'stoichiometry': {
        '_type': 'array',
        '_data': 'integer'},
    'rates': 'map[float]',
    'species': 'map[float]'})


class ToySystem(Process):
    config_schema = {
        'rates': {
            '_type': 'map',
            '_value': {
                'kdeg': 'float',
                'ksynth': 'float'}}}


    def inputs(self):
        return {
            'species': 'map[float]'}


    def outputs(self):
        return {
            'species': 'map[float]'}


    def update(self, inputs, interval):
        species = {
            key: input * (self.config['rates'][key]['ksynth'] - self.config['rates'][key]['kdeg'])
            for key, input in inputs['species'].items()}

        return {
            'species': species}


class ODE(Process):
    config_schema = 'ode_config'


    def __init__(self, config, core):
        super().__init__(config, core)

        self.reactions_count = len(self.config['rates'])

        self.species_count = len(
            self.config['species_name'])

        self.config_schema['rates']['_shape'] = (
            self.species_count,
            self.species_count)


    def inputs(self):
        return {
            'species': f'array[({self.species_count}), float]'}


    def outputs(self):
        return {
            'species': f'array[({self.species_count}), float]'}


    def update(self, state, interval):
        total = np.dot(
            self.config['rates'],
            state['species'])

        delta = total - state['species']
        return delta


class RunProcess(Step):
    config_schema = {
        'process_address': 'string',
        'process_config': 'tree[any]',
        'observables': 'list[path]',
        'timestep': 'float',
        'runtime': 'float'}


    def __init__(self, config, core):
        super().__init__(config, core)

        self.process = core.deserialize('process', {
            '_type': 'process',
            'address': self.config['process_address'],
            'config': self.config['process_config'],
            'inputs': {},
            'outputs': {}})['instance']

        global_time_precision = interval_time_precision(
            self.config['timestep'])

        process_outputs = self.process.outputs()
        self.observables_schema = {}
        self.results_schema = {}
        self.inputs_config = {}

        for observable in self.config['observables']:
            subschema, _ = self.core.slice(
                process_outputs,
                {},
                observable)

            set_path(
                self.observables_schema,
                observable,
                subschema)

            set_path(
                self.results_schema,
                observable, {
                    '_type': 'list',
                    '_element': subschema})

            set_path(
                self.inputs_config,
                observable,
<<<<<<< HEAD
                [observable[-1]])
=======
                observable)
                # [observable[-1]])
>>>>>>> 58deda3b

        emit_config = dict(
            {'time': 'float'},
            **self.observables_schema)

        composite_config = {
            'global_time_precision': global_time_precision,
            # TODO: support emitter at the composite level
            #   they are a list of emit dicts that describe
            #   which emitter to use and what from the composite
            #   state will be emitted. The schema can be inferred
            #   from the targets. ALSO: support process ports
            #   to be targets
            # 'emit': [{
            #     'address': 'local:mongo-emitter'
            #     'targets': dict({'time': ['global_time']}, **{
            #         key: [key]
            #         for key in self.process.outputs()})}],
            'state': {
                'process': {
                    '_type': 'process',
                    'address': self.config['process_address'],
                    'config': self.config['process_config'],
                    'instance': self.process,
                    'interval': self.config['timestep'],
                    '_inputs': self.process.inputs(),
                    '_outputs': self.process.outputs(),
                    'inputs': {
                        key: [key]
                        for key in self.process.inputs()},
                    'outputs': {
                        key: [key]
                        for key in process_outputs}},
                'emitter': {
                    '_type': 'step',
                    '_inputs': emit_config,
                    'address': 'local:ram-emitter',
                    'config': {
                        'emit': emit_config},
                    'inputs': dict(
                        {'time': ['global_time']},
                        **self.inputs_config),
                    'outputs': {}}}}

        self.composite = Composite(composite_config)


    def inputs(self):
        return self.process.inputs()


    def outputs(self):
        return {
            'results': dict(
                {'time': 'list[float]'},
                **self.results_schema)}


    def update(self, inputs):
        # TODO: instead of the composite being a reference it is instead read through
        #   some port and lives in the state of the simulation (??)
        self.composite.merge(
            inputs)

        self.composite.run(
            self.config['runtime'])

        histories = self.composite.gather_results()

        results = {
            key: timeseries_from_history(
                history,
                self.config['observables'] + [['time']])
            for key, history in histories.items()}

        all_results = {}
        for timeseries in results.values():
            all_results = deep_merge(all_results, timeseries)

        return {'results': all_results}


def timeseries_from_history(history, observables):
    results = {}
    for moment in history:
        for observable in observables:
            def transform(before):
                if not before:
                    before = []
                value = get_path(moment, observable)
                before.append(value)
                return before

            transform_path(results, observable, transform)

    return results


def generate_key(parameters):
    if isinstance(parameters, dict):
        pairs = []
        for key, value in parameters.items():
            pairs.append((key, generate_key(value)))
        tokens = [f'{key}:{value}' for key, value in pairs]
        join = ','.join(tokens)
        return '{' + join + '}'

    elif isinstance(parameters, str):
        return parameters

    else:
        return str(parameters)


class ParameterScan(Step):
    config_schema = {
        'parameter_ranges': 'list[tuple[path,list[float]]]',
        'process_address': 'string',
        'process_config': 'tree[any]',
        'initial_state': 'tree[any]',
        'observables': 'list[path]',
        'timestep': 'float',
        'runtime': 'float'}


    def __init__(self, config, core):
        super().__init__(config, core)

        self.steps_count = int(
            self.config['runtime'] / self.config['timestep']) + 1
        self.observables_count = len(
            self.config['observables'])

        # TODO: test two parameters scanning simultaneously

        self.process_parameters = [
            self.config['process_config']]

        for parameter_path, parameter_range in self.config['parameter_ranges']:
            configs = []
            for process_parameter in self.process_parameters:
                for parameter_value in parameter_range:
                    next_parameters = copy.deepcopy(process_parameter)
                    set_path(next_parameters, parameter_path, parameter_value)
                    configs.append(next_parameters)
            self.process_parameters = configs

        bridge = {'outputs': {}}
        state = {}
        for parameters in self.process_parameters:
            parameters_key = generate_key(parameters)
            bridge['outputs'][f'{parameters_key}'] = [f'{parameters_key}']

            for initial_key, initial_value in self.config['initial_state'].items():
                state[f'{initial_key}_{parameters_key}'] = initial_value

            state[f'process_{parameters_key}'] = {
                '_type': 'step',
                'address': 'local:!process_bigraph.experiments.parameter_scan.RunProcess',
                'config': {
                    'process_address': self.config['process_address'],
                    'process_config': parameters,
                    'observables': self.config['observables'],
                    'timestep': self.config['timestep'],
                    'runtime': self.config['runtime']},
                # TODO: these could be the same if the internal process uses its own state
                #   for calculating history?
                'inputs': {
                    initial_key: [f'{initial_key}_{parameters_key}']
                    for initial_key in self.config['initial_state'].keys()},
                'outputs': {'results': [f'{parameters_key}']}}

        # TODO: perform parallelization on the independent steps
        self.scan = Composite({
            'bridge': bridge,
            'state': state})

        results_schema = {}
        process = self.first_process()
        for parameters in self.process_parameters:
            parameters_key = generate_key(parameters)
            results_schema[parameters_key] = {
                'time': 'list[float]'}

            for observable_path in self.config['observables']:
                observable_schema, _ = self.core.slice(
                    process.outputs(),
                    {},
                    observable_path)

                set_path(
                    results_schema[parameters_key],
                    observable_path,
                    {'_type': 'list', '_element': observable_schema})

        self.results_schema = results_schema


    def first_process(self):
        for key, value in self.scan.state.items():
            if key.startswith('process_'):
                return value['instance'].composite.state['process']['instance']


    def outputs(self):
        return {
            'results': self.results_schema}


    def update(self, inputs):
        results = self.scan.update({}, 0.0)

        update = {}
        for result in results:
            observable_list = []
            key = list(result.keys())[0]
            values = list(result.values())[0]
            update[key] = {'time': values['time']}

            for observable in self.config['observables']:
                subschema = self.results_schema[key]
                value_schema, value = core.slice(
                    subschema,
                    values,
                    observable)

                set_path(
                    update[key],
                    observable,
                    value)

        return {
            'results': update}


# TODO: support dataframe type?
#   something like this:

# row_schema = {
#     'first name': 'string',
#     'age': 'integer'}

# dataframe_schema = {
#     '_type': 'list',
#     '_element': row_schema}


def test_run_process():
    timestep = 0.1
    runtime = 10.0

    initial_A = 11.11

    state = {
        'species': {'A': initial_A},
        'run': {
            '_type': 'step',
            'address': 'local:!process_bigraph.experiments.parameter_scan.RunProcess',
            'config': {
                'process_address': 'local:!process_bigraph.experiments.parameter_scan.ToySystem',
                'process_config': {
                    'rates': {
                        'A': {
                            'kdeg': 1.1,
                            'ksynth': 0.9}}},
                'observables': [['species']],
                'timestep': timestep,
                'runtime': runtime},
            # '_outputs': {'results': {'_emit': True}},
            'inputs': {'species': ['species']},
            'outputs': {'results': ['A_results']}}}

    process = Composite({
        'bridge': {
            'outputs': {
                'results': ['A_results']}},
        'state': state})

    results = process.update({}, 0.0)

    assert results[0]['results']['time'][-1] == runtime
    assert results[0]['results']['species'][0]['A'] == initial_A


def test_nested_wires():
    timestep = 0.1
    runtime = 10.0

    initial_A = 11.11

    state = {
        'species': {'A': initial_A},
        'run': {
            '_type': 'step',
            'address': 'local:!process_bigraph.experiments.parameter_scan.RunProcess',
            'config': {
                'process_address': 'local:!process_bigraph.experiments.parameter_scan.ToySystem',
                'process_config': {
                    'rates': {
                        'A': {
                            'kdeg': 1.1,
                            'ksynth': 0.9}}},
                'observables': [['species', 'A']],
                'timestep': timestep,
                'runtime': runtime},
            # '_outputs': {'results': {'_emit': True}},
            'inputs': {'species': ['species']},
            'outputs': {'results': ['A_results']}}}

    process = Composite({
        'bridge': {
            'outputs': {
                'results': ['A_results']}},
        'state': state})

    results = process.update({}, 0.0)

    assert results[0]['results']['time'][-1] == runtime
    assert results[0]['results']['species']['A'][0] == initial_A


def test_parameter_scan():
    # TODO: make a parameter scan with a biosimulator process,
    #   ie - Copasi

    state = {
        'scan': {
            '_type': 'step',
            'address': 'local:!process_bigraph.experiments.parameter_scan.ParameterScan',
            'config': {
                'parameter_ranges': [(
                    ['rates', 'A', 'kdeg'], [0.0, 0.1, 1.0, 10.0])],
                'process_address': 'local:!process_bigraph.experiments.parameter_scan.ToySystem',
                'process_config': {
                    'rates': {
                        'A': {
                            'ksynth': 1.0}}},
                'observables': [
                    ['species', 'A']],
                'initial_state': {
                    'species': {
                        'A': 13.3333}},
                'timestep': 1.0,
                'runtime': 10},
            'outputs': {
                'results': ['results']}}}

    # TODO: make a Workflow class that is a Step-composite
    # scan = Workflow({
    scan = Composite({
        'bridge': {
            'outputs': {
                'results': ['results']}},
        'state': state})
            
    # TODO: make a method so we can run it directly, provide some way to get the result out
    # result = scan.update({})
    result = scan.update({}, 0.0)


def test_composite_workflow():
    # TODO: Make a workflow with a composite inside
    pass


# scan = {
#     'scan': {
#         '_type': 'step',
#         'address': 'local:!process_bigraph.experiments.parameter_scan.ParameterScan'},

#     'processes': {
#         'process_0': {
#                       '_type': 'step'}}
# }


if __name__ == '__main__':
    test_run_process()
    test_nested_wires()
    test_parameter_scan()<|MERGE_RESOLUTION|>--- conflicted
+++ resolved
@@ -139,12 +139,8 @@
             set_path(
                 self.inputs_config,
                 observable,
-<<<<<<< HEAD
-                [observable[-1]])
-=======
                 observable)
                 # [observable[-1]])
->>>>>>> 58deda3b
 
         emit_config = dict(
             {'time': 'float'},
