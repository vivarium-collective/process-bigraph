--- conflicted
+++ resolved
@@ -10,28 +10,18 @@
 
 import numpy as np
 import pytest
-<<<<<<< HEAD
-=======
-from process_bigraph import Step, Process, Composite, ProcessTypes # , core
->>>>>>> eddbeaa2
 
 from process_bigraph import Step, Process, Composite, ProcessTypes
 
 
-@pytest.fixture
-def core():
-    return ProcessTypes()
-
-
-<<<<<<< HEAD
 # 'map[float](default:1.0|apply:set)'
 # 'float(default:1.0)'
-=======
+
+
 EXPORT = {
     'default 1': {
         '_inherit': 'float',
         '_default': 1.0}}
->>>>>>> eddbeaa2
 
 
 class GillespieInterval(Step):
@@ -176,15 +166,6 @@
         return update
 
 
-<<<<<<< HEAD
-def test_gillespie_composite(core):
-    core.register(
-        'default 1', {
-            '_inherit': 'float',
-            '_default': 1.0})
-
-
-=======
 @pytest.fixture
 def core():
     core = ProcessTypes()
@@ -193,7 +174,6 @@
     
 
 def test_gillespie_composite(core):
->>>>>>> eddbeaa2
     composite_schema = {
         # This all gets inferred -------------
         # ==================================
@@ -302,13 +282,9 @@
             # 'mRNA': {
             #     'C': '21.0'}}}
 
-<<<<<<< HEAD
-    gillespie = Composite(composite_schema, core)
-=======
     gillespie = Composite(
         composite_schema,
         core=core)
->>>>>>> eddbeaa2
 
     updates = gillespie.update({
         'DNA': {
@@ -339,10 +315,7 @@
 
 if __name__ == '__main__':
     core = ProcessTypes()
-<<<<<<< HEAD
-=======
     core.import_types(EXPORT)
->>>>>>> eddbeaa2
 
     test_gillespie_composite(core)
     test_union_tree(core)