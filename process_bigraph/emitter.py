import copy
import os
from typing import Any, Dict, List, Optional, Tuple, Callable, Union
import numpy as np
from bigraph_schema import get_path, set_path
<<<<<<< HEAD
from process_bigraph.composite import Step, Process
from process_bigraph.registry import process_registry


class Emitter(Step):
    """Base emitter class. An `Emitter` implementation instance diverts all querying of data to
        the primary historical collection whose type pertains to Emitter child, i.e:
            database-emitter=>`pymongo.Collection`, ram-emitter=>`.RamEmitter.history`(`List`)
    """
    config_schema = {
        'emit': 'schema'}

    def inputs(self) -> Dict:
        return self.config['emit']

    def query(self, query=None):
        return {}

    def update(self, state) -> Dict:
        return {}


class ConsoleEmitter(Emitter):

    def update(self, state) -> Dict:
        print(state)
        return {}


class RAMEmitter(Emitter):

    def __init__(self, config):
        super().__init__(config)
        self.history = []


    def update(self, state) -> Dict:
        self.history.append(copy.deepcopy(state))
        return {}


    def query(self, query=None):
        if isinstance(query, list):
            result = {}
            for path in query:
                element = get_path(self.history, path)
                result = set_path(result, path, element)
        else:
            result = self.history

        return result
=======
from bson import MinKey, MaxKey
from process_bigraph.composite import Step, Process, Emitter
# from process_bigraph.registry import process_registry


HISTORY_INDEXES = [
    'data.time',
    [('experiment_id', ASCENDING),
     ('data.time', ASCENDING),
     ('_id', ASCENDING)],
]

CONFIGURATION_INDEXES = [
    'experiment_id',
]

SECRETS_PATH = 'secrets.json'


class DatabaseEmitter(Emitter):
    """
        Emit data to a mongoDB database

        Attributes:
            client_dict:`Dict[str, MongoClient]`

        >>> # The line below works only if you have to have 27017 open locally
        >>> # emitter = DatabaseEmitter(config)

        PLEASE NOTE: For Mac Silicon, you can start a Mongo instance as a background process with:

            ``mongod --config /opt/homebrew/etc/mongod.conf --fork``

            ...and the process can be stopped in two ways:

                1.) `kill {PID}`

                2.) `mongosh -> use admin -> db.shutdownServer()`
    """
    client_dict: Dict[int, MongoClient] = {}
    config_schema = {
        'experiment_id': {
            '_type': 'string',
            '_default': str(uuid.uuid4())
        },
        'emit_limit': {
            '_type': 'int',
            '_default': 4000000
        },
        'embed_path': {
            '_type': 'list[string]',
        },
        'host': {
            '_type': 'string',
            '_default': 'localhost:27017'
        },
        'database': {
            '_type': 'string',
            '_default': 'simulations'
        },
    }


    @classmethod
    def create_indexes(cls, table: Any, columns: List[Any]) -> None:
        """Create the listed column indexes for the given DB table."""
        for column in columns:
            table.create_index(column)

    def __init__(self, config: Dict[str, Any] = None, core=None) -> None:
        """Config may have 'host' and 'database' items. The config passed is expected to be:

                {'experiment_id':,
                 'emit_limit':,
                 'embed_path':}

                TODO: Automate this process for the user in builder
        """
        super().__init__(config, core)
        self.experiment_id = self.config['experiment_id']
        # In the worst case, `breakdown_data` can underestimate the size of
        # data by a factor of 4: len(str(0)) == 1 but 0 is a 4-byte int.
        # Use 4 MB as the breakdown limit to stay under MongoDB's 16 MB limit.
        self.emit_limit = self.config['emit_limit']
        self.embed_path = self.config['embed_path']

        # create new MongoClient per OS process
        curr_pid = os.getpid()
        if curr_pid not in DatabaseEmitter.client_dict:
            DatabaseEmitter.client_dict[curr_pid] = MongoClient(
                config['host'])
        self.client: MongoClient = DatabaseEmitter.client_dict[curr_pid]

        # extract objects from current mongo client instance
        self.db: Database = getattr(self.client, self.config.get('database', 'simulations'))
        self.history: Collection = getattr(self.db, 'history')
        self.configuration: Collection = getattr(self.db, 'configuration')
        self.phylogeny: Collection = getattr(self.db, 'phylogeny')

        # create column indexes for the given collection objects
        self.create_indexes(self.history, HISTORY_INDEXES)
        self.create_indexes(self.configuration, CONFIGURATION_INDEXES)
        self.create_indexes(self.phylogeny, CONFIGURATION_INDEXES)

        self.fallback_serializer = make_fallback_serializer_function()

    def write_emit(self, table: Collection, emit_data: Dict[str, Any]) -> None:
        """Check that data size is less than emit limit. Break up large emits into smaller pieces and
            emit them individually.

            Args:
                table:`pymongo.collection.Collection`: pymongo collection to which data will be written.
                emit_data:`Dict[str, Any]`: Data to be passed and saved to the collection.
        """
        assembly_id = str(uuid.uuid4())
        emit_data = serialize_value(emit_data, self.fallback_serializer)
        try:
            emit_data['assembly_id'] = assembly_id
            table.insert_one(emit_data)
        # If document is too large, break up into smaller dictionaries
        # with shared assembly IDs and time keys
        except DocumentTooLarge:
            emit_data.pop('assembly_id')
            # insert_one adds this key to emit_data
            emit_data.pop('_id')
            experiment_id = emit_data.pop('experiment_id')
            time = emit_data['data'].pop('time', None)
            broken_down_data = breakdown_data(self.emit_limit, emit_data)
            for (path, datum) in broken_down_data:
                d: Dict[str, Any] = {}
                assoc_path(d, path, datum)
                d['assembly_id'] = assembly_id
                d['experiment_id'] = experiment_id
                if time:
                    d.setdefault('data', {})
                    d['data']['time'] = time
                table.insert_one(d)

    def query(self, query: Optional[List[Tuple[str]]] = None) -> Dict:
        """API contract-wrapper for `self.get_data`. Get data based on the passed query.

             Args:
                 query: a list of tuples pointing to fields within the experiment data.
                     In the format: [('path', 'to', 'field1'), ('path', 'to', 'field2')]

            Returns:
                 `Dict`
        """
        return get_history_data_db(self.history, self.experiment_id, query)

    def update(self, state):
        if not state.get('table'):
            state['table'] += self.config['database']
        table_id = state['table']
        table = self.db.get_collection(table_id)
        time = state['data'].pop('time', None)
        state['data'] = assoc_path({}, self.embed_path, state['data'])
        # Analysis scripts expect the time to be at the top level of the
        # dictionary, but some emits, like configuration emits, lack a
        # time key.
        if time is not None:
            state['data']['time'] = time
        emit_data = state.copy()
        emit_data.pop('table', None)
        emit_data['experiment_id'] = self.experiment_id
        self.write_emit(table, emit_data)
        print(emit_data)
        return {}



def format_data(table_id: str, time: Optional[Union[int, str]] = None, **values: Any) -> Dict[str, Any]:
    """Format the given data for mongo db emission.
        Args:
            table_id:`str`: id of the table of insertion. Usually, this value is some sort of simulation run id.
            time:`Optional[Union[int, str]]`: Timestamp by which the table will be indexed and data retrieved.
                Defaults to `None`.
            **values: Data values to insert into the db. Kwargs will be related only to the data being stored.
        Returns:
            `Dict`: formatted data with the typeshape: `{str: Union[str, Tuple, List, Dict, np.ndarray]]}`
    """
    return {
        'table': table_id,
        'data': {
            'time': time,
            'values': {**values}
        }
    }


def make_fallback_serializer_function() -> Callable:
    """Creates a fallback function that is called by orjson on data of
    types that are not natively supported. Define and register instances of
    :py:class:`vivarium.core.registry.Serializer()` with serialization
    routines for the types in question."""

    def default(obj: Any) -> Any:
        # Try to lookup by exclusive type
        serializer = self.core.process_registry.access(str(type(obj)))
        if not serializer:
            compatible_serializers = []
            for serializer_name in self.core.process_registry.list():
                test_serializer = self.core.process_registry.access(serializer_name)
                # Subclasses with registered serializers will be caught here
                if isinstance(obj, test_serializer.python_type):
                    compatible_serializers.append(test_serializer)
            if len(compatible_serializers) > 1:
                raise TypeError(
                    f'Multiple serializers ({compatible_serializers}) found '
                    f'for {obj} of type {type(obj)}')
            if not compatible_serializers:
                raise TypeError(
                    f'No serializer found for {obj} of type {type(obj)}')
            serializer = compatible_serializers[0]
            if not isinstance(obj, Process):
                # We don't warn for processes because since their types
                # based on their subclasses, it's not possible to avoid
                # searching through the serializers.
                warn(
                    f'Searched through serializers to find {serializer} '
                    f'for data of type {type(obj)}. This is '
                    f'inefficient.')
        return serializer.serialize(obj)
    return default


def find_numpy_and_non_strings(
    d: dict,
    curr_path: Tuple = tuple(),
    saved_paths: Optional[List[Tuple]] = None
) -> List[Tuple]:
    """Return list of paths which terminate in a non-string or Numpy string
    dictionary key. Orjson does not handle these types of keys by default."""
    if not saved_paths:
        saved_paths = []
    if isinstance(d, dict):
        for key in d.keys():
            if not isinstance(key, str):
                saved_paths.append(curr_path + (key,))
            elif isinstance(key, np.str_):
                saved_paths.append(curr_path + (key,))
            saved_paths = find_numpy_and_non_strings(
                d[key], curr_path+(key,), saved_paths)
    return saved_paths


def serialize_value(
    value: Any,
    default: Optional[Callable] = None,
) -> Any:
    """Apply orjson-based serialization routine on ``value``.

    Args:
        value (Any): Data to be serialized. All keys must be strings. Notably,
            Numpy strings (``np.str_``) are not acceptable keys.
        default (Callable): A function that is called on any data of a type
            that is not natively supported by orjson. Returns an object that
            can be handled by default up to 254 times before an exception is
            raised.

    Returns:
        Any: Serialized data
    """
    if default is None:
        default = make_fallback_serializer_function()
    try:
        value = orjson.dumps(
            value, option=orjson.OPT_SERIALIZE_NUMPY,
            default=default
        )
        return orjson.loads(value)
    except TypeError as e:
        bad_keys = find_numpy_and_non_strings(value)
        raise TypeError('These paths end in incompatible non-string or Numpy '
            f'string keys: {bad_keys}').with_traceback(e.__traceback__) from e


def assoc_path(d: Dict, path, value):
    '''Insert ``value`` into the dictionary ``d`` at ``path``.

    >>> d = {'a': {'b': 'c'}}
    >>> assoc_path(d, ('a', 'd'), 'e')
    {'a': {'b': 'c', 'd': 'e'}}
    >>> d
    {'a': {'b': 'c', 'd': 'e'}}

    Create new dictionaries recursively as needed.
    '''

    if path:
        head = path[0]
        if len(path) == 1:
            d[head] = value
        else:
            if head not in d:
                d[head] = {}
            assoc_path(d[head], path[1:], value)
    elif isinstance(value, dict):
        deep_merge(d, value)
    return d


def deep_merge(dct: Optional[Dict] = None, merge_dct: Optional[Dict] = None) -> Dict:
    """ Recursive dict merge

    This mutates dct - the contents of merge_dct are added to dct (which is also returned).
    If you want to keep dct you could call it like deep_merge(copy.deepcopy(dct), merge_dct)
    """
    if dct is None:
        dct = {}
    if merge_dct is None:
        merge_dct = {}
    for k, v in merge_dct.items():
        if (k in dct and isinstance(dct[k], dict)
                and isinstance(merge_dct[k], collections.abc.Mapping)):
            deep_merge(dct[k], merge_dct[k])
        else:
            dct[k] = merge_dct[k]
    return dct


def breakdown_data(
        limit: float,
        data: Any,
        path: Tuple = (),
        size: Optional[float] = None,
        ) -> List[Tuple]:
    size = size or len(str(data))
    if size > limit:
        if isinstance(data, dict):
            output = []
            subsizes = {}
            total = 0
            for key, subdata in data.items():
                subsizes[key] = len(str(subdata))
                total += subsizes[key]

            order = sorted(
                subsizes.items(),
                key=lambda item: item[1],
                reverse=True)

            remaining = total
            index = 0
            large_keys = []
            while remaining > limit and index < len(order):
                key, subsize = order[index]
                large_keys.append(key)
                remaining -= subsize
                index += 1

            for large_key in large_keys:
                subdata = breakdown_data(
                    limit,
                    data[large_key],
                    path=path + (large_key,),
                    size=subsizes[large_key])

                try:
                    output.extend(subdata)
                except ValueError:
                    print(f'data can not be broken down to size '
                          f'{limit}: {data[large_key]}')

            pruned = {
                key: value
                for key, value in data.items()
                if key not in large_keys}
            output.append((path, pruned))
            return output

        print(f'Data at {path} is too large, skipped: {size} > {limit}')
        return []

    return [(path, data)]


def get_history_data_db(
    history_collection: Collection,
    experiment_id: Any,
    query: Optional[List] = None,
    func_dict: Optional[Dict] = None,
    f: Optional[Callable[..., Any]] = None,
    filters: Optional[Dict] = None,
    start_time: Union[int, MinKey] = MinKey(),
    end_time: Union[int, MaxKey] = MaxKey(),
    cpus: int = 1,
    host: str = 'localhost',
    port: Any = '27017'
) -> Dict[float, Dict]:
    """Query MongoDB for history data.

    Args:
        history_collection: a MongoDB collection
        experiment_id: the experiment id which is being retrieved
        query: a list of tuples pointing to fields within the experiment data.
            In the format: [('path', 'to', 'field1'), ('path', 'to', 'field2')]
        func_dict: a dict which maps the given query paths to a function that
            operates on the retrieved values and returns the results. If None
            then the raw values are returned.
            In the format: {('path', 'to', 'field1'): function}
        f: a function that applies equally to all fields in query. func_dict
            is the recommended approach and takes priority over f.
        filters: MongoDB query arguments to further filter results
            beyond matching the experiment ID.
        start_time: first simulation time to query.
        end_time: last simulation time to query
        cpus: splits query into this many chunks to run in parallel, useful if
            single-threaded query does not saturate I/O (e.g. on Google Cloud)
        host: used if cpus>1 to create MongoClient in parallel processes
        port: used if cpus>1 to create MongoClient in parallel processes
    Returns:
        data (dict)
    """

    experiment_query = {'experiment_id': experiment_id}
    if filters:
        experiment_query.update(filters)

    projection = None
    if query:
        projection = {f"data.{'.'.join(field)}": 1 for field in query}
        projection['data.time'] = 1
        projection['assembly_id'] = 1

    if cpus > 1:
        chunks = get_data_chunks(history_collection, experiment_id, cpus=cpus)
        queries = []
        for chunk in chunks:
            queries.append({
                **experiment_query,
                '_id': {'$gte': chunk[0], '$lt': chunk[1]},
                'data.time': {'$gte': start_time, '$lte': end_time}
            })
        partial_get_query = partial(get_query, projection, host, port)
        with ProcessPoolExecutor(cpus) as executor:
            queried_chunks = executor.map(partial_get_query, queries)
        cursor = itertools.chain.from_iterable(queried_chunks)
    else:
        experiment_query = {
            **experiment_query,
            'data.time': {'$gte': start_time, '$lte': end_time}
        }
        cursor = history_collection.find(experiment_query, projection)
    raw_data = []
    for document in cursor:
        assert document.get('assembly_id'), \
            "all database documents require an assembly_id"
        if ((f is not None) or (func_dict is not None)) and query:
            for field in query:
                if func_dict:  # func_dict takes priority over f
                    func = func_dict.get(field)
                else:
                    func = f

                document["data"] = apply_func(
                    document["data"], field, func)
        raw_data.append(document)

    # re-assemble data
    assembly = assemble_data(raw_data)

    # restructure by time
    data: Dict[float, Any] = {}
    for datum in assembly.values():
        time = datum['time']
        datum = datum.copy()
        datum.pop('_id', None)
        datum.pop('time', None)
        deep_merge_check(
            data,
            {time: datum},
            check_equality=True,
        )

    return data


def get_query(
    projection: dict,
    host: str,
    port: Any,
    query: dict
) -> List:
    """Helper function for parallel queries

    Args:
        projection: a MongoDB projection in dictionary form
        host: used to create new MongoClient for each parallel process
        port: used to create new MongoClient for each parallel process
        query: a MongoDB query in dictionary form
    Returns:
        List of projected documents for given query
    """
    history_collection = get_local_client(host, port, 'simulations').history
    return list(history_collection.find(query, projection,
        hint=HISTORY_INDEXES[1]))


def get_data_chunks(
    history_collection: Collection,
    experiment_id: str,
    start_time: Union[int, MinKey] = MinKey(),
    end_time: Union[int, MaxKey] = MaxKey(),
    cpus: int = 8
) -> List:
    """Helper function to get chunks for parallel queries

    Args:
        history_collection:`pymongo.Collection`: the MongoDB history collection to query.
        experiment_id:`str`: the experiment id which is being retrieved.
        start_time:`Union[int, MinKey]`: first simulation time to query.
        end_time:`Union[int, MaxKey]`: last simulation time to query.
        cpus:`int`: number of chunks to create.
    Returns:
        List of ObjectId tuples that represent chunk boundaries.
        For each tuple, include ``{'_id': {$gte: tuple[0], $lt: tuple[1]}}``
        in the query to search its corresponding chunk.
    """
    id_cutoffs = list(history_collection.aggregate([{
        '$match': {
            'experiment_id': experiment_id,
            'data.time': {'$gte': start_time, '$lte': end_time}}},
        {'$project': {'_id':1}},
        {'$bucketAuto': {'groupBy': '$_id', 'buckets': cpus}},
        {'$group': {'_id': '', 'splitPoints': {'$push': '$_id.min'}}},
        {'$unset': '_id'}],
        hint={'experiment_id':1, 'data.time':1, '_id':1}))[0]['splitPoints']
    id_ranges = []
    for i in range(len(id_cutoffs)-1):
        id_ranges.append((id_cutoffs[i], id_cutoffs[i+1]))
    id_ranges.append((id_cutoffs[-1], MaxKey()))
    return id_ranges


def deep_merge_check(dct, merge_dct, check_equality=False, path=tuple()):
    """Recursively merge dictionaries with checks to avoid overwriting.

    Args:
        dct: The dictionary to merge into. This dictionary is mutated
            and ends up being the merged dictionary.  If you want to
            keep dct you could call it like
            ``deep_merge_check(copy.deepcopy(dct), merge_dct)``.
        merge_dct: The dictionary to merge into ``dct``.
        check_equality: Whether to use ``==`` to check for conflicts
            instead of the default ``is`` comparator. Note that ``==``
            can cause problems when used with Numpy arrays.
        path: If the ``dct`` is nested within a larger dictionary, the
            path to ``dct``. This is normally an empty tuple (the
            default) for the end user but is used for recursive calls.

    Returns:
        ``dct``

    Raises:
        ValueError: Raised when conflicting values are found between
            ``dct`` and ``merge_dct``.
    """
    for k in merge_dct:
        if (k in dct and isinstance(dct[k], dict)
                and isinstance(merge_dct[k], collections.abc.Mapping)):
            deep_merge_check(dct[k], merge_dct[k], check_equality, path + (k,))
        elif k in dct and not check_equality and (dct[k] is not merge_dct[k]):
            raise ValueError(
                f'Failure to deep-merge dictionaries at path {path + (k,)}: '
                f'{dct[k]} IS NOT {merge_dct[k]}'
            )
        elif k in dct and check_equality and (dct[k] != merge_dct[k]):
            raise ValueError(
                f'Failure to deep-merge dictionaries at path {path + (k,)}: '
                f'{dct[k]} DOES NOT EQUAL {merge_dct[k]}'
            )
        else:
            dct[k] = merge_dct[k]
    return dct


def apply_func(
    document: Any,
    field: Tuple,
    f: Optional[Callable[..., Any]] = None,
) -> Any:
    if field[0] not in document:
        return document
    if len(field) != 1:
        document[field[0]] = apply_func(document[field[0]], field[1:], f)
    elif f is not None:
        document[field[0]] = f(document[field[0]])
    return document


def assemble_data(data: list) -> dict:
    """re-assemble data"""
    assembly: dict = {}
    for datum in data:
        if 'assembly_id' in datum:
            assembly_id = datum['assembly_id']
            if assembly_id not in assembly:
                assembly[assembly_id] = {}
            deep_merge_check(
                assembly[assembly_id],
                datum['data'],
                check_equality=True,
            )
        else:
            assembly_id = str(uuid.uuid4())
            assembly[assembly_id] = datum['data']
    return assembly


def get_local_client(host: str, port: Any, database_name: str) -> Any:
    """Open a MongoDB client onto the given host, port, and DB."""
    client: MongoClient = MongoClient('{}:{}'.format(host, port))
    return client[database_name]
>>>>>>> afeec054
<|MERGE_RESOLUTION|>--- conflicted
+++ resolved
@@ -3,7 +3,6 @@
 from typing import Any, Dict, List, Optional, Tuple, Callable, Union
 import numpy as np
 from bigraph_schema import get_path, set_path
-<<<<<<< HEAD
 from process_bigraph.composite import Step, Process
 from process_bigraph.registry import process_registry
 
@@ -54,620 +53,4 @@
         else:
             result = self.history
 
-        return result
-=======
-from bson import MinKey, MaxKey
-from process_bigraph.composite import Step, Process, Emitter
-# from process_bigraph.registry import process_registry
-
-
-HISTORY_INDEXES = [
-    'data.time',
-    [('experiment_id', ASCENDING),
-     ('data.time', ASCENDING),
-     ('_id', ASCENDING)],
-]
-
-CONFIGURATION_INDEXES = [
-    'experiment_id',
-]
-
-SECRETS_PATH = 'secrets.json'
-
-
-class DatabaseEmitter(Emitter):
-    """
-        Emit data to a mongoDB database
-
-        Attributes:
-            client_dict:`Dict[str, MongoClient]`
-
-        >>> # The line below works only if you have to have 27017 open locally
-        >>> # emitter = DatabaseEmitter(config)
-
-        PLEASE NOTE: For Mac Silicon, you can start a Mongo instance as a background process with:
-
-            ``mongod --config /opt/homebrew/etc/mongod.conf --fork``
-
-            ...and the process can be stopped in two ways:
-
-                1.) `kill {PID}`
-
-                2.) `mongosh -> use admin -> db.shutdownServer()`
-    """
-    client_dict: Dict[int, MongoClient] = {}
-    config_schema = {
-        'experiment_id': {
-            '_type': 'string',
-            '_default': str(uuid.uuid4())
-        },
-        'emit_limit': {
-            '_type': 'int',
-            '_default': 4000000
-        },
-        'embed_path': {
-            '_type': 'list[string]',
-        },
-        'host': {
-            '_type': 'string',
-            '_default': 'localhost:27017'
-        },
-        'database': {
-            '_type': 'string',
-            '_default': 'simulations'
-        },
-    }
-
-
-    @classmethod
-    def create_indexes(cls, table: Any, columns: List[Any]) -> None:
-        """Create the listed column indexes for the given DB table."""
-        for column in columns:
-            table.create_index(column)
-
-    def __init__(self, config: Dict[str, Any] = None, core=None) -> None:
-        """Config may have 'host' and 'database' items. The config passed is expected to be:
-
-                {'experiment_id':,
-                 'emit_limit':,
-                 'embed_path':}
-
-                TODO: Automate this process for the user in builder
-        """
-        super().__init__(config, core)
-        self.experiment_id = self.config['experiment_id']
-        # In the worst case, `breakdown_data` can underestimate the size of
-        # data by a factor of 4: len(str(0)) == 1 but 0 is a 4-byte int.
-        # Use 4 MB as the breakdown limit to stay under MongoDB's 16 MB limit.
-        self.emit_limit = self.config['emit_limit']
-        self.embed_path = self.config['embed_path']
-
-        # create new MongoClient per OS process
-        curr_pid = os.getpid()
-        if curr_pid not in DatabaseEmitter.client_dict:
-            DatabaseEmitter.client_dict[curr_pid] = MongoClient(
-                config['host'])
-        self.client: MongoClient = DatabaseEmitter.client_dict[curr_pid]
-
-        # extract objects from current mongo client instance
-        self.db: Database = getattr(self.client, self.config.get('database', 'simulations'))
-        self.history: Collection = getattr(self.db, 'history')
-        self.configuration: Collection = getattr(self.db, 'configuration')
-        self.phylogeny: Collection = getattr(self.db, 'phylogeny')
-
-        # create column indexes for the given collection objects
-        self.create_indexes(self.history, HISTORY_INDEXES)
-        self.create_indexes(self.configuration, CONFIGURATION_INDEXES)
-        self.create_indexes(self.phylogeny, CONFIGURATION_INDEXES)
-
-        self.fallback_serializer = make_fallback_serializer_function()
-
-    def write_emit(self, table: Collection, emit_data: Dict[str, Any]) -> None:
-        """Check that data size is less than emit limit. Break up large emits into smaller pieces and
-            emit them individually.
-
-            Args:
-                table:`pymongo.collection.Collection`: pymongo collection to which data will be written.
-                emit_data:`Dict[str, Any]`: Data to be passed and saved to the collection.
-        """
-        assembly_id = str(uuid.uuid4())
-        emit_data = serialize_value(emit_data, self.fallback_serializer)
-        try:
-            emit_data['assembly_id'] = assembly_id
-            table.insert_one(emit_data)
-        # If document is too large, break up into smaller dictionaries
-        # with shared assembly IDs and time keys
-        except DocumentTooLarge:
-            emit_data.pop('assembly_id')
-            # insert_one adds this key to emit_data
-            emit_data.pop('_id')
-            experiment_id = emit_data.pop('experiment_id')
-            time = emit_data['data'].pop('time', None)
-            broken_down_data = breakdown_data(self.emit_limit, emit_data)
-            for (path, datum) in broken_down_data:
-                d: Dict[str, Any] = {}
-                assoc_path(d, path, datum)
-                d['assembly_id'] = assembly_id
-                d['experiment_id'] = experiment_id
-                if time:
-                    d.setdefault('data', {})
-                    d['data']['time'] = time
-                table.insert_one(d)
-
-    def query(self, query: Optional[List[Tuple[str]]] = None) -> Dict:
-        """API contract-wrapper for `self.get_data`. Get data based on the passed query.
-
-             Args:
-                 query: a list of tuples pointing to fields within the experiment data.
-                     In the format: [('path', 'to', 'field1'), ('path', 'to', 'field2')]
-
-            Returns:
-                 `Dict`
-        """
-        return get_history_data_db(self.history, self.experiment_id, query)
-
-    def update(self, state):
-        if not state.get('table'):
-            state['table'] += self.config['database']
-        table_id = state['table']
-        table = self.db.get_collection(table_id)
-        time = state['data'].pop('time', None)
-        state['data'] = assoc_path({}, self.embed_path, state['data'])
-        # Analysis scripts expect the time to be at the top level of the
-        # dictionary, but some emits, like configuration emits, lack a
-        # time key.
-        if time is not None:
-            state['data']['time'] = time
-        emit_data = state.copy()
-        emit_data.pop('table', None)
-        emit_data['experiment_id'] = self.experiment_id
-        self.write_emit(table, emit_data)
-        print(emit_data)
-        return {}
-
-
-
-def format_data(table_id: str, time: Optional[Union[int, str]] = None, **values: Any) -> Dict[str, Any]:
-    """Format the given data for mongo db emission.
-        Args:
-            table_id:`str`: id of the table of insertion. Usually, this value is some sort of simulation run id.
-            time:`Optional[Union[int, str]]`: Timestamp by which the table will be indexed and data retrieved.
-                Defaults to `None`.
-            **values: Data values to insert into the db. Kwargs will be related only to the data being stored.
-        Returns:
-            `Dict`: formatted data with the typeshape: `{str: Union[str, Tuple, List, Dict, np.ndarray]]}`
-    """
-    return {
-        'table': table_id,
-        'data': {
-            'time': time,
-            'values': {**values}
-        }
-    }
-
-
-def make_fallback_serializer_function() -> Callable:
-    """Creates a fallback function that is called by orjson on data of
-    types that are not natively supported. Define and register instances of
-    :py:class:`vivarium.core.registry.Serializer()` with serialization
-    routines for the types in question."""
-
-    def default(obj: Any) -> Any:
-        # Try to lookup by exclusive type
-        serializer = self.core.process_registry.access(str(type(obj)))
-        if not serializer:
-            compatible_serializers = []
-            for serializer_name in self.core.process_registry.list():
-                test_serializer = self.core.process_registry.access(serializer_name)
-                # Subclasses with registered serializers will be caught here
-                if isinstance(obj, test_serializer.python_type):
-                    compatible_serializers.append(test_serializer)
-            if len(compatible_serializers) > 1:
-                raise TypeError(
-                    f'Multiple serializers ({compatible_serializers}) found '
-                    f'for {obj} of type {type(obj)}')
-            if not compatible_serializers:
-                raise TypeError(
-                    f'No serializer found for {obj} of type {type(obj)}')
-            serializer = compatible_serializers[0]
-            if not isinstance(obj, Process):
-                # We don't warn for processes because since their types
-                # based on their subclasses, it's not possible to avoid
-                # searching through the serializers.
-                warn(
-                    f'Searched through serializers to find {serializer} '
-                    f'for data of type {type(obj)}. This is '
-                    f'inefficient.')
-        return serializer.serialize(obj)
-    return default
-
-
-def find_numpy_and_non_strings(
-    d: dict,
-    curr_path: Tuple = tuple(),
-    saved_paths: Optional[List[Tuple]] = None
-) -> List[Tuple]:
-    """Return list of paths which terminate in a non-string or Numpy string
-    dictionary key. Orjson does not handle these types of keys by default."""
-    if not saved_paths:
-        saved_paths = []
-    if isinstance(d, dict):
-        for key in d.keys():
-            if not isinstance(key, str):
-                saved_paths.append(curr_path + (key,))
-            elif isinstance(key, np.str_):
-                saved_paths.append(curr_path + (key,))
-            saved_paths = find_numpy_and_non_strings(
-                d[key], curr_path+(key,), saved_paths)
-    return saved_paths
-
-
-def serialize_value(
-    value: Any,
-    default: Optional[Callable] = None,
-) -> Any:
-    """Apply orjson-based serialization routine on ``value``.
-
-    Args:
-        value (Any): Data to be serialized. All keys must be strings. Notably,
-            Numpy strings (``np.str_``) are not acceptable keys.
-        default (Callable): A function that is called on any data of a type
-            that is not natively supported by orjson. Returns an object that
-            can be handled by default up to 254 times before an exception is
-            raised.
-
-    Returns:
-        Any: Serialized data
-    """
-    if default is None:
-        default = make_fallback_serializer_function()
-    try:
-        value = orjson.dumps(
-            value, option=orjson.OPT_SERIALIZE_NUMPY,
-            default=default
-        )
-        return orjson.loads(value)
-    except TypeError as e:
-        bad_keys = find_numpy_and_non_strings(value)
-        raise TypeError('These paths end in incompatible non-string or Numpy '
-            f'string keys: {bad_keys}').with_traceback(e.__traceback__) from e
-
-
-def assoc_path(d: Dict, path, value):
-    '''Insert ``value`` into the dictionary ``d`` at ``path``.
-
-    >>> d = {'a': {'b': 'c'}}
-    >>> assoc_path(d, ('a', 'd'), 'e')
-    {'a': {'b': 'c', 'd': 'e'}}
-    >>> d
-    {'a': {'b': 'c', 'd': 'e'}}
-
-    Create new dictionaries recursively as needed.
-    '''
-
-    if path:
-        head = path[0]
-        if len(path) == 1:
-            d[head] = value
-        else:
-            if head not in d:
-                d[head] = {}
-            assoc_path(d[head], path[1:], value)
-    elif isinstance(value, dict):
-        deep_merge(d, value)
-    return d
-
-
-def deep_merge(dct: Optional[Dict] = None, merge_dct: Optional[Dict] = None) -> Dict:
-    """ Recursive dict merge
-
-    This mutates dct - the contents of merge_dct are added to dct (which is also returned).
-    If you want to keep dct you could call it like deep_merge(copy.deepcopy(dct), merge_dct)
-    """
-    if dct is None:
-        dct = {}
-    if merge_dct is None:
-        merge_dct = {}
-    for k, v in merge_dct.items():
-        if (k in dct and isinstance(dct[k], dict)
-                and isinstance(merge_dct[k], collections.abc.Mapping)):
-            deep_merge(dct[k], merge_dct[k])
-        else:
-            dct[k] = merge_dct[k]
-    return dct
-
-
-def breakdown_data(
-        limit: float,
-        data: Any,
-        path: Tuple = (),
-        size: Optional[float] = None,
-        ) -> List[Tuple]:
-    size = size or len(str(data))
-    if size > limit:
-        if isinstance(data, dict):
-            output = []
-            subsizes = {}
-            total = 0
-            for key, subdata in data.items():
-                subsizes[key] = len(str(subdata))
-                total += subsizes[key]
-
-            order = sorted(
-                subsizes.items(),
-                key=lambda item: item[1],
-                reverse=True)
-
-            remaining = total
-            index = 0
-            large_keys = []
-            while remaining > limit and index < len(order):
-                key, subsize = order[index]
-                large_keys.append(key)
-                remaining -= subsize
-                index += 1
-
-            for large_key in large_keys:
-                subdata = breakdown_data(
-                    limit,
-                    data[large_key],
-                    path=path + (large_key,),
-                    size=subsizes[large_key])
-
-                try:
-                    output.extend(subdata)
-                except ValueError:
-                    print(f'data can not be broken down to size '
-                          f'{limit}: {data[large_key]}')
-
-            pruned = {
-                key: value
-                for key, value in data.items()
-                if key not in large_keys}
-            output.append((path, pruned))
-            return output
-
-        print(f'Data at {path} is too large, skipped: {size} > {limit}')
-        return []
-
-    return [(path, data)]
-
-
-def get_history_data_db(
-    history_collection: Collection,
-    experiment_id: Any,
-    query: Optional[List] = None,
-    func_dict: Optional[Dict] = None,
-    f: Optional[Callable[..., Any]] = None,
-    filters: Optional[Dict] = None,
-    start_time: Union[int, MinKey] = MinKey(),
-    end_time: Union[int, MaxKey] = MaxKey(),
-    cpus: int = 1,
-    host: str = 'localhost',
-    port: Any = '27017'
-) -> Dict[float, Dict]:
-    """Query MongoDB for history data.
-
-    Args:
-        history_collection: a MongoDB collection
-        experiment_id: the experiment id which is being retrieved
-        query: a list of tuples pointing to fields within the experiment data.
-            In the format: [('path', 'to', 'field1'), ('path', 'to', 'field2')]
-        func_dict: a dict which maps the given query paths to a function that
-            operates on the retrieved values and returns the results. If None
-            then the raw values are returned.
-            In the format: {('path', 'to', 'field1'): function}
-        f: a function that applies equally to all fields in query. func_dict
-            is the recommended approach and takes priority over f.
-        filters: MongoDB query arguments to further filter results
-            beyond matching the experiment ID.
-        start_time: first simulation time to query.
-        end_time: last simulation time to query
-        cpus: splits query into this many chunks to run in parallel, useful if
-            single-threaded query does not saturate I/O (e.g. on Google Cloud)
-        host: used if cpus>1 to create MongoClient in parallel processes
-        port: used if cpus>1 to create MongoClient in parallel processes
-    Returns:
-        data (dict)
-    """
-
-    experiment_query = {'experiment_id': experiment_id}
-    if filters:
-        experiment_query.update(filters)
-
-    projection = None
-    if query:
-        projection = {f"data.{'.'.join(field)}": 1 for field in query}
-        projection['data.time'] = 1
-        projection['assembly_id'] = 1
-
-    if cpus > 1:
-        chunks = get_data_chunks(history_collection, experiment_id, cpus=cpus)
-        queries = []
-        for chunk in chunks:
-            queries.append({
-                **experiment_query,
-                '_id': {'$gte': chunk[0], '$lt': chunk[1]},
-                'data.time': {'$gte': start_time, '$lte': end_time}
-            })
-        partial_get_query = partial(get_query, projection, host, port)
-        with ProcessPoolExecutor(cpus) as executor:
-            queried_chunks = executor.map(partial_get_query, queries)
-        cursor = itertools.chain.from_iterable(queried_chunks)
-    else:
-        experiment_query = {
-            **experiment_query,
-            'data.time': {'$gte': start_time, '$lte': end_time}
-        }
-        cursor = history_collection.find(experiment_query, projection)
-    raw_data = []
-    for document in cursor:
-        assert document.get('assembly_id'), \
-            "all database documents require an assembly_id"
-        if ((f is not None) or (func_dict is not None)) and query:
-            for field in query:
-                if func_dict:  # func_dict takes priority over f
-                    func = func_dict.get(field)
-                else:
-                    func = f
-
-                document["data"] = apply_func(
-                    document["data"], field, func)
-        raw_data.append(document)
-
-    # re-assemble data
-    assembly = assemble_data(raw_data)
-
-    # restructure by time
-    data: Dict[float, Any] = {}
-    for datum in assembly.values():
-        time = datum['time']
-        datum = datum.copy()
-        datum.pop('_id', None)
-        datum.pop('time', None)
-        deep_merge_check(
-            data,
-            {time: datum},
-            check_equality=True,
-        )
-
-    return data
-
-
-def get_query(
-    projection: dict,
-    host: str,
-    port: Any,
-    query: dict
-) -> List:
-    """Helper function for parallel queries
-
-    Args:
-        projection: a MongoDB projection in dictionary form
-        host: used to create new MongoClient for each parallel process
-        port: used to create new MongoClient for each parallel process
-        query: a MongoDB query in dictionary form
-    Returns:
-        List of projected documents for given query
-    """
-    history_collection = get_local_client(host, port, 'simulations').history
-    return list(history_collection.find(query, projection,
-        hint=HISTORY_INDEXES[1]))
-
-
-def get_data_chunks(
-    history_collection: Collection,
-    experiment_id: str,
-    start_time: Union[int, MinKey] = MinKey(),
-    end_time: Union[int, MaxKey] = MaxKey(),
-    cpus: int = 8
-) -> List:
-    """Helper function to get chunks for parallel queries
-
-    Args:
-        history_collection:`pymongo.Collection`: the MongoDB history collection to query.
-        experiment_id:`str`: the experiment id which is being retrieved.
-        start_time:`Union[int, MinKey]`: first simulation time to query.
-        end_time:`Union[int, MaxKey]`: last simulation time to query.
-        cpus:`int`: number of chunks to create.
-    Returns:
-        List of ObjectId tuples that represent chunk boundaries.
-        For each tuple, include ``{'_id': {$gte: tuple[0], $lt: tuple[1]}}``
-        in the query to search its corresponding chunk.
-    """
-    id_cutoffs = list(history_collection.aggregate([{
-        '$match': {
-            'experiment_id': experiment_id,
-            'data.time': {'$gte': start_time, '$lte': end_time}}},
-        {'$project': {'_id':1}},
-        {'$bucketAuto': {'groupBy': '$_id', 'buckets': cpus}},
-        {'$group': {'_id': '', 'splitPoints': {'$push': '$_id.min'}}},
-        {'$unset': '_id'}],
-        hint={'experiment_id':1, 'data.time':1, '_id':1}))[0]['splitPoints']
-    id_ranges = []
-    for i in range(len(id_cutoffs)-1):
-        id_ranges.append((id_cutoffs[i], id_cutoffs[i+1]))
-    id_ranges.append((id_cutoffs[-1], MaxKey()))
-    return id_ranges
-
-
-def deep_merge_check(dct, merge_dct, check_equality=False, path=tuple()):
-    """Recursively merge dictionaries with checks to avoid overwriting.
-
-    Args:
-        dct: The dictionary to merge into. This dictionary is mutated
-            and ends up being the merged dictionary.  If you want to
-            keep dct you could call it like
-            ``deep_merge_check(copy.deepcopy(dct), merge_dct)``.
-        merge_dct: The dictionary to merge into ``dct``.
-        check_equality: Whether to use ``==`` to check for conflicts
-            instead of the default ``is`` comparator. Note that ``==``
-            can cause problems when used with Numpy arrays.
-        path: If the ``dct`` is nested within a larger dictionary, the
-            path to ``dct``. This is normally an empty tuple (the
-            default) for the end user but is used for recursive calls.
-
-    Returns:
-        ``dct``
-
-    Raises:
-        ValueError: Raised when conflicting values are found between
-            ``dct`` and ``merge_dct``.
-    """
-    for k in merge_dct:
-        if (k in dct and isinstance(dct[k], dict)
-                and isinstance(merge_dct[k], collections.abc.Mapping)):
-            deep_merge_check(dct[k], merge_dct[k], check_equality, path + (k,))
-        elif k in dct and not check_equality and (dct[k] is not merge_dct[k]):
-            raise ValueError(
-                f'Failure to deep-merge dictionaries at path {path + (k,)}: '
-                f'{dct[k]} IS NOT {merge_dct[k]}'
-            )
-        elif k in dct and check_equality and (dct[k] != merge_dct[k]):
-            raise ValueError(
-                f'Failure to deep-merge dictionaries at path {path + (k,)}: '
-                f'{dct[k]} DOES NOT EQUAL {merge_dct[k]}'
-            )
-        else:
-            dct[k] = merge_dct[k]
-    return dct
-
-
-def apply_func(
-    document: Any,
-    field: Tuple,
-    f: Optional[Callable[..., Any]] = None,
-) -> Any:
-    if field[0] not in document:
-        return document
-    if len(field) != 1:
-        document[field[0]] = apply_func(document[field[0]], field[1:], f)
-    elif f is not None:
-        document[field[0]] = f(document[field[0]])
-    return document
-
-
-def assemble_data(data: list) -> dict:
-    """re-assemble data"""
-    assembly: dict = {}
-    for datum in data:
-        if 'assembly_id' in datum:
-            assembly_id = datum['assembly_id']
-            if assembly_id not in assembly:
-                assembly[assembly_id] = {}
-            deep_merge_check(
-                assembly[assembly_id],
-                datum['data'],
-                check_equality=True,
-            )
-        else:
-            assembly_id = str(uuid.uuid4())
-            assembly[assembly_id] = datum['data']
-    return assembly
-
-
-def get_local_client(host: str, port: Any, database_name: str) -> Any:
-    """Open a MongoDB client onto the given host, port, and DB."""
-    client: MongoClient = MongoClient('{}:{}'.format(host, port))
-    return client[database_name]
->>>>>>> afeec054
+        return result