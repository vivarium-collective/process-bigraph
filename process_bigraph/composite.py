"""
composite.py

This module defines the core execution logic for compositional simulation workflows using the
Process Bigraph Protocol (PBP). It includes:

- `Composite`: A process orchestrator supporting nested processes, steps, and synchronization.
- `Step`: A process steps triggered by dependency updates.
- `Process`: A time-driven process unit.
- Utility functions for dependency tracking, merging, scheduling, and update application.

Used as part of the Vivarium 2.0 ecosystem for modular biological modeling.
"""

import os
import copy
import json
import math
from typing import (
    Any, Dict, List, Optional, Set, Tuple, Union,
    Mapping, MutableMapping, Sequence
)
import collections

from bigraph_schema import (
    Edge, Registry, TypeSystem, visit_method,
    get_path, set_path, resolve_path, hierarchy_depth, deep_merge,
    is_schema_key, strip_schema_keys)

from process_bigraph.protocols import local_lookup, local_lookup_module


# =========================
# Process Utility Functions
# =========================

def assert_interface(interface: Dict[str, Any]) -> None:
    """
    Ensure that the interface dictionary contains both 'inputs' and 'outputs' keys.

    Args:
        interface: A dictionary describing a process interface.

    Raises:
        AssertionError: If required keys are missing or extra keys are present.
    """
    required_keys = {'inputs', 'outputs'}
    existing_keys = set(interface.keys())
    assert existing_keys == required_keys, (
        f"Every interface requires exactly the keys 'inputs' and 'outputs', "
        f"but found: {existing_keys}"
    )


def find_instances(
    state: Dict[str, Any],
    instance_type: str = 'process_bigraph.composite.Process'
) -> Dict[str, Any]:
    """
    Recursively find all dictionary entries that contain an 'instance' of the given type.

    Args:
        state: Nested state dictionary.
        instance_type: Fully qualified path to the target class (e.g., 'module.Class').

    Returns:
        A dictionary of matching subtrees keyed by their path segment.
    """
    process_class = local_lookup_module(instance_type)
    found: Dict[str, Any] = {}

    for key, inner in state.items():
        if isinstance(inner, dict):
            if isinstance(inner.get('instance'), process_class):
                found[key] = inner
            elif not is_schema_key(key):
                sub_instances = find_instances(inner, instance_type)
                if sub_instances:
                    found[key] = sub_instances

    return found


def find_instance_paths(
    state: Dict[str, Any],
    instance_type: str = 'process_bigraph.composite.Process'
) -> Dict[Tuple[str, ...], Any]:
    """
    Find all paths to instances of a given type in the state.

    Args:
        state: The full nested state dictionary.
        instance_type: Fully qualified class name to match.

    Returns:
        A dictionary mapping full paths (as tuples) to instance-containing subtrees.
    """
    instances = find_instances(state, instance_type)
    return hierarchy_depth(instances)


def find_step_triggers(
    path: Union[List[str], Tuple[str, ...]],
    step: Dict[str, Any]
) -> Dict[Tuple[str, ...], List[Union[List[str], Tuple[str, ...]]]]:
    """
    Identify which paths, when updated, should trigger the execution of a given step.

    Args:
        path: Path to the step in the composite model tree.
        step: Step object containing an 'inputs' field with wire mappings.

    Returns:
        Mapping from trigger paths to lists of step paths that they trigger.
    """
    prefix = tuple(path[:-1])
    triggers: Dict[Tuple[str, ...], List[Union[List[str], Tuple[str, ...]]]] = {}
    wire_paths = find_leaves(step['inputs'])

    for wire in wire_paths:
        trigger_path = resolve_path(prefix + tuple(wire))
        triggers.setdefault(trigger_path, []).append(path)

    return triggers


def explode_path(path: Union[List[str], Tuple[str, ...]]) -> List[Tuple[str, ...]]:
    """
    Break a hierarchical path into all its prefix paths.

    Example:
        ('a', 'b', 'c') → [(), ('a',), ('a', 'b'), ('a', 'b', 'c')]

    Args:
        path: A tuple or list representing a path.

    Returns:
        A list of prefix paths.
    """
    explode: Tuple[str, ...] = ()
    paths = [explode]
    for node in path:
        explode = explode + (node,)
        paths.append(explode)
    return paths


def merge_collections(
    existing: Optional[MutableMapping[str, Any]],
    new: Optional[MutableMapping[str, Any]]
) -> MutableMapping[str, Any]:
    """
    Merge two nested structures (dicts or lists), combining compatible elements in-place.

    Args:
        existing: An existing collection to merge into.
        new: A new collection to merge.

    Returns:
        The merged structure.

    Raises:
        Exception: If types are incompatible or mergeable fields conflict.
    """
    existing = existing or {}
    new = new or {}

    for key, value in new.items():
        if key in existing:
            if isinstance(existing[key], dict) and isinstance(value, Mapping):
                merge_collections(existing[key], value)
            elif isinstance(existing[key], list) and isinstance(value, Sequence):
                existing[key].extend(value)
            else:
                raise Exception(
                    f"Cannot merge conflicting types or values for key '{key}':\n"
                    f"existing={existing[key]}\nnew={value}"
                )
        else:
            existing[key] = value

    return existing


def empty_front(time: float) -> Dict[str, Any]:
    """
    Generate a default front buffer for a process.

    Args:
        time: The current simulation time.

    Returns:
        A dictionary with time and an empty update field.
    """
    return {'time': time, 'update': {}}


def find_leaves(tree_structure, path=None):
    """
    Recursively find all leaf paths in a nested dictionary structure.

    Args:
        tree_structure (any): A nested structure of dicts/lists/tuples.
        path (tuple or None): Current traversal path (for recursion).

    Returns:
        list: List of leaf paths as tuples.
    """
    leaves = []
    path = ()

    if tree_structure is None:
        pass
    elif isinstance(tree_structure, list):
        leaves = tree_structure
    elif isinstance(tree_structure, tuple):
        leaves.append(tree_structure)
    else:
        for key, value in tree_structure.items():
            if isinstance(value, dict):
                subleaves = find_leaves(value, path + (key,))
                leaves.extend(subleaves)
            else:
                leaves.append(path + tuple(value))

    return leaves


def build_step_network(steps):
    """
    Build the data dependency graph among steps.

    Args:
        steps: A mapping of step identifiers to their instance/config.

    Returns:
        - ancestors: A mapping from step keys to their input/output paths.
        - nodes: A mapping from paths to sets of steps that are dependent on them.
    """
    ancestors = {
        step_key: {'input_paths': None, 'output_paths': None}
        for step_key in steps
    }
    nodes = {}

    for step_key, step in steps.items():
        schema = step['instance'].interface()
        assert_interface(schema)

        # Compute input paths once per step
        if ancestors[step_key]['input_paths'] is None:
            ancestors[step_key]['input_paths'] = find_leaves(step['inputs'])

        # Compute output paths once per step
        if ancestors[step_key]['output_paths'] is None:
            ancestors[step_key]['output_paths'] = find_leaves(step.get('outputs', {}))

        input_paths = ancestors[step_key]['input_paths'] or []
        output_paths = ancestors[step_key]['output_paths'] or []

        # Track which steps consume/produce each path
        for input_path in input_paths:
            path = tuple(input_path)
            nodes.setdefault(path, {'before': set(), 'after': set()})
            nodes[path]['after'].add(step_key)

        for output_path in output_paths:
            if output_path not in input_paths:
                path = tuple(output_path)
                nodes.setdefault(path, {'before': set(), 'after': set()})
                nodes[path]['before'].add(step_key)

    return ancestors, nodes


def build_trigger_state(nodes):
    """
    Initialize the trigger state from dependency nodes.

    Args:
        nodes: Dependency graph nodes with 'before' and 'after' sets.

    Returns:
        A mapping of paths to the set of steps waiting on those paths.
    """
    return {key: value['before'].copy() for key, value in nodes.items()}


def find_downstream(steps, nodes, upstream):
    """
    Given a set of updated steps, identify all downstream steps that depend on them.

    Args:
        steps: Step metadata with input/output info.
        nodes: Dependency graph.
        upstream: Initial set of triggered step paths.

    Returns:
        Set of all steps affected directly or transitively.
    """
    downstream = set(upstream)
    visited = set([])
    previous_len = -1

    while len(downstream) > len(visited) and len(visited) > previous_len:
        previous_len = len(visited)
        down = set([])
        for step_path in downstream:
            if step_path not in visited:
                step_outputs = steps[step_path]['output_paths']
                if step_outputs is None:
                    step_outputs = []  # Ensure step_outputs is always an iterable
                for output in step_outputs:
                    for subpath in explode_path(output):
                        if subpath in nodes:
                            for dependent in nodes[subpath]['after']:
                                down.add(dependent)
                visited.add(step_path)
        downstream |= down

    return downstream


def determine_steps(steps, remaining, fulfilled):
    """
    Determine which steps are eligible to run, based on current fulfilled triggers.

    Args:
        steps: Step metadata.
        remaining: Set of step paths not yet run.
        fulfilled: Map of data paths to steps waiting for fulfillment.

    Returns:
        - to_run: List of ready step paths.
        - remaining: Updated remaining steps.
        - fulfilled: Updated fulfilled structure.
    """
    to_run = []

    for step_path in list(remaining):
        step_inputs = steps[step_path].get('input_paths', []) or []
        if all(len(fulfilled[input]) == 0 for input in step_inputs):
            to_run.append(step_path)

    for step_path in to_run:
        remaining.remove(step_path)
        step_outputs = steps[step_path].get('output_paths', []) or []
        for output in step_outputs:
            if step_path in fulfilled.get(output, set()):
                fulfilled[output].remove(step_path)

    return to_run, remaining, fulfilled


def interval_time_precision(timestep: float) -> int:
    """
    Compute the number of decimal places required to represent the given timestep.

    Args:
        timestep: Time interval as float.

    Returns:
        The number of digits after the decimal point.
    """
    return len(str(timestep).split('.')[1]) if '.' in str(timestep) else 0


# ===============
# Process Classes
# ===============

class SyncUpdate:
    """
    Wrapper for synchronous process updates.

    This object encapsulates an update dictionary and provides a `.get()` method
    for compatibility with deferred or lazy update execution pipelines.
    """

    def __init__(self, update: Dict[str, Any]) -> None:
        """
        Args:
            update: The process update to wrap.
        """
        self.update = update

    def get(self) -> Dict[str, Any]:
        """
        Returns:
            The stored process update.
        """
        return self.update


class Step(Edge):
    """
    Step base class.

    A `Step` is a stateless, non-temporal computational unit within a composite process.
    It is triggered when its data dependencies are satisfied, functioning like a reaction
    or transformation rule.

    Override the `.update()` method to define custom behavior.
    """
    # TODO: support trigger every time as well as dependency trigger

    def invoke(self, state: Dict[str, Any], _: Optional[float] = None) -> SyncUpdate:
        """
        Run the step using the given state and return its update.

        Args:
            state: The input state to compute the update from.
            _: Ignored time interval placeholder (not used by steps).

        Returns:
            A SyncUpdate object containing the update dictionary.
        """
        update = self.update(state)
        return SyncUpdate(update)

    def register_shared(self, instance):
        """
        Register a reference to a shared instance, e.g., for access to core or context.

        Args:
            instance: A reference to the external object being shared with the step.
        """
        self.instance = instance

    def update(self, state: Dict[str, Any]) -> Dict[str, Any]:
        """
        Compute and return the update for the step.

        Override this method in subclasses to define the step's logic.

        Args:
            state: The current simulation state at the step's inputs.

        Returns:
            A dictionary representing the update to apply.
        """
        return {}


class Process(Edge):
    """
    Process base class.

    A `Process` is a temporal unit of computation that operates on state and advances in time.
    Each subclass must implement the `update()` method and optionally the `invoke()` method.

    Processes are stateful and typically used for simulations of continuous or discrete dynamics.
    """

    def invoke(self, state: Dict[str, Any], interval: float) -> SyncUpdate:
        """
        Execute the process update for a given state and time interval.

        Args:
            state: The current simulation state for this process.
            interval: The time step over which to apply the update.

        Returns:
            A SyncUpdate containing the update result.
        """
        update = self.update(state, interval)
        return SyncUpdate(update)

    def update(self, state: Dict[str, Any], interval: float) -> Dict[str, Any]:
        """
        Override this method to implement the process logic.

        Args:
            state: The current simulation state at the process ports.
            interval: The time step over which to simulate.

        Returns:
            A dictionary representing the update to apply to the state.
        """
        return {}


class ProcessEnsemble(Process):
    """
    ProcessEnsemble base class.

    A container for multiple sub-processes that exposes a combined interface by unifying
    their inputs and outputs. Useful when combining multiple related processes into a single one.
    """

    def __init__(self, config: Optional[Dict[str, Any]] = None, core: Optional[Any] = None) -> None:
        """
        Args:
            config: Configuration dictionary for the ensemble process.
            core: Optional shared core/context for schema operations and initialization.
        """
        super().__init__(config=config, core=core)

    def union_interface(self) -> Dict[str, Dict[str, Any]]:
        """
        Generate a unified interface by combining all inputs_*/outputs_* methods defined in the subclass.

        Returns:
            A dictionary with 'inputs' and 'outputs' schemas merged from all sub-process interfaces.
        """
        union_inputs: Dict[str, Any] = {}
        union_outputs: Dict[str, Any] = {}

        for attr_name in dir(self):
            if attr_name.startswith('inputs_'):
                inputs_func = getattr(self, attr_name)
                if callable(inputs_func):
                    inputs = inputs_func()
                    union_inputs = self.core.resolve_schemas(union_inputs, inputs)

            if attr_name.startswith('outputs_'):
                outputs_func = getattr(self, attr_name)
                if callable(outputs_func):
                    outputs = outputs_func()
                    union_outputs = self.core.resolve_schemas(union_outputs, outputs)

        return {
            'inputs': union_inputs,
            'outputs': union_outputs
        }


class Defer:
    """
    Defer a computation by holding a reference to a function and its arguments
    until a later time when `.get()` is called.

    This is used to delay the application of a function to a value until all
    required data is available, typically used for processing deferred updates
    in simulation pipelines.

    Attributes:
        defer (SupportsGet): An object that supports `.get()` and returns the input to the function.
        f (Callable[[Any, Any], Any]): A binary function to apply to the result of `defer.get()` and `args`.
        args (Any): Arguments passed to the function alongside the deferred value.
    """

    def __init__(
            self,
            defer,
            f,
            args
    ) -> None:
        """
        Args:
            defer: Any object that implements `.get()` and returns a value.
            f: A function that takes two arguments: the result of `defer.get()` and `args`.
            args: A secondary argument passed to `f`.
        """
        self.defer = defer
        self.f = f
        self.args = args

    def get(self) -> Any:
        """
        Perform the deferred computation by calling the stored function with the
        deferred result and provided arguments.

        Returns:
            The result of `f(defer.get(), args)`.
        """
        return self.f(self.defer.get(), self.args)


def match_star_path(
    path: Tuple[str, ...],
    star_path: Tuple[str, ...]
) -> bool:
    """
    Compare two paths where elements in `star_path` may contain wildcards (*).

    Args:
        path: A tuple representing the actual path (e.g., ('cells', 'A', 'growth')).
        star_path: A tuple that may contain '*' wildcards to match any segment.

    Returns:
        True if the paths match, treating '*' as a wildcard; False otherwise.

    Example:
        match_star_path(('cells', 'A', 'growth'), ('cells', '*', 'growth'))  # True
        match_star_path(('cells', 'A'), ('cells', '*', 'growth'))            # False
    """
    for element, star_element in zip(path, star_path):
        if star_element != "*" and element != star_element:
            return False
    return True





class Composite(Process):
    """
    A Composite process contains a dynamic network of child Processes and Steps
    connected via a schema and bridge. It manages time, state, dependencies, and
    update propagation during simulation.
    """

    config_schema = {
        'composition': 'schema',
        'state': 'tree[any]',
        'interface': {
            'inputs': 'schema',
            'outputs': 'schema'
        },
        'bridge': {
            'inputs': 'wires',
            'outputs': 'wires'
        },
        'global_time_precision': 'maybe[float]'
    }


    # ==============================
    # Initialization & Configuration
    # ==============================

    def initialize(self, config: Optional[Dict[str, Any]] = None) -> None:
        """
        Initialize the composite model from its config.

        This method:
        - Adds `global_time` to schema/state if missing
        - Generates the full composition/state tree
        - Finds all step/process instances
        - Resolves the schema bridge
        - Prepares the step execution network
        - Computes initial front (per-process timeline)

        Args:
            config: Optional override configuration (usually not needed).
        """

        # Get the initial composition schema from config.
        initial_composition = self.config.get('composition', {})

        # Ensure 'global_time' is explicitly declared in the schema.
        if 'global_time' not in initial_composition:
            initial_composition['global_time'] = 'float'

        # Get the initial state from config.
        initial_state = self.config.get('state', {})

        # Ensure the initial simulation state has a global_time initialized.
        if 'global_time' not in initial_state:
            initial_state['global_time'] = 0.0

        # Generate internal schema and state structures using the core engine.
        self.composition, self.state = self.core.generate(
            initial_composition,
            initial_state)

        # Load the bridge configuration, which defines how inputs/outputs connect to the world.
        self.bridge = self.config.get('bridge', {})

        # Identify all Process and Step instances in the state tree.
        self.find_instance_paths(self.state)

        # Merge both process and step paths into a single edge dictionary.
        self.edge_paths = {**self.process_paths, **self.step_paths}

        # Initialize each process/step's state and accumulate it into a unified state tree.
        edge_state: Dict[str, Any] = {}
        for path, edge in self.edge_paths.items():
            # Generate the initial state for this specific edge (process or step).
            initial = self.core.initialize_edge_state(
                self.composition,
                path,
                edge)

            # Merge the new edge state with the global state tree, checking for conflicts.
            try:
                edge_state = deep_merge(edge_state, initial)
            except Exception:
                raise Exception(
                    f'initial state from edge does not match initial state from other edges:\n'
                    f'{path}\n{edge}\n{edge_state}'
                )

        # Apply the merged edge_state into the global state and update instance paths.
        self.merge(self.composition, edge_state)

        # Wire the input/output schema for the Composite from the bridge config.
        self.process_schema = {
            port: self.core.wire_schema(self.composition, self.bridge[port])
            for port in ['inputs', 'outputs']
        }

        # Set the global time precision used to round step time advances.
        self.global_time_precision = self.config.get('global_time_precision')

        # Initialize a "front" dictionary tracking the next update time and update data per process.
        self.front = {
            path: empty_front(self.state['global_time'])
            for path in self.process_paths
        }

        # A buffer for updates to be emitted at the composite's output interface.
        self.bridge_updates: List[Any] = []

        # Build the dependency network between steps and determine which steps should run first.
        self.build_step_network()

        # Run all steps that are ready on the first cycle.
        self.run_steps(self.to_run)

    @classmethod
    def load(cls, path: str, core: Optional[Any] = None) -> "Composite":
        """
        Load a Composite from a saved JSON file.

        Args:
            path: Path to the saved composition file.
            core: Optional core context providing deserialization.

        Returns:
            A new Composite instance.
        """
        with open(path) as data:
            document = json.load(data)
            composition = document['composition']
            document['composition'] = core.deserialize('schema', composition)
            return cls(document, core=core)
          
    def clean_front(self, state):
        self.find_instance_paths(state)

        # import ipdb; ipdb.set_trace()


    def find_instance_paths(self, state: Dict[str, Any]) -> None:
        """
        Identify all Step and Process instances in the current state.

        Populates:
            - self.process_paths
            - self.step_paths
        """
        self.process_paths = find_instance_paths(state, 'process_bigraph.composite.Process')
        self.step_paths = find_instance_paths(state, 'process_bigraph.composite.Step')

    def merge(self, schema: Dict[str, Any], state: Dict[str, Any], path: Optional[List[str]] = None) -> None:
        """
        Merge a new schema/state subtree into the Composite.

        Args:
            schema: Schema dictionary to merge.
            state: State dictionary to merge.
            path: Path where merge should occur (default: root).
        """
        path = path or []
        self.composition, self.state = self.core.merge(
            self.composition,
            self.state,
            path,
            schema,
            state)
        self.find_instance_paths(self.state)

    def merge_schema(
            self,
            schema: Dict[str, Any],
            path: Optional[List[str]] = None
    ) -> None:
        """
        Merge a new schema subtree into the current composite schema and regenerate state.

        Args:
            schema: The schema subtree to merge.
            path: Optional path at which to merge the schema (defaults to root).
        """
        path = path or []

        # Set the new schema subtree at the given path
        scoped_schema = set_path({}, path, schema)

        # Merge it into the existing schema
        self.composition = self.core.merge_schemas(self.composition, scoped_schema)

        # Re-generate state based on the new schema structure
        self.composition, self.state = self.core.generate(self.composition, self.state)

        # Re-scan the state tree for processes and steps
        self.find_instance_paths(self.state)

    def apply(self, update: Dict[str, Any], path: Optional[List[str]] = None) -> None:
        """
        Apply an update to the current state.

        Args:
            update: A state update dictionary.
            path: Optional path to scope the update under.
        """
        path = path or []
        scoped_update = set_path({}, path, update)
        self.state = self.core.apply(self.composition, self.state, scoped_update)
        self.find_instance_paths(self.state)


    # ===================
    # Serialization & I/O
    # ===================

    def serialize_state(self) -> Dict[str, Any]:
        """
        Serialize the internal state using the core serializer.

        Returns:
            A serialized representation of the current state.
        """
        return self.core.serialize(self.composition, self.state)

    def serialize_schema(self) -> Dict[str, Any]:
        """
        Serialize the composition (schema) using the core serializer.

        Returns:
            A serialized schema representation.
        """
        return self.core.serialize('schema', self.composition)

    def save(
            self,
            filename: str = 'composite.json',
            outdir: str = 'out',
            schema: bool = False,
            state: bool = False
    ) -> None:
        """
        Save the composite to a JSON file.

        WARNING: This method is deprecated. Use Vivarium's native tools instead.

        Args:
            filename: Output filename.
            outdir: Output directory.
            schema: Whether to include the serialized schema.
            state: Whether to include the serialized state.
        """
        print("Warning: save() is deprecated and will be removed in a future version.")

        if not schema and not state:
            schema = state = True

        document = {}
        if state:
            document['state'] = self.serialize_state()
        if schema:
            document['composition'] = self.serialize_schema()

        os.makedirs(outdir, exist_ok=True)
        filepath = os.path.join(outdir, filename)
        with open(filepath, 'w') as f:
            json.dump(document, f, indent=4)
            print(f"Saved composite to {filepath}")


    # ==================
    # Interface & Wiring
    # ==================

    def inputs(self) -> Dict[str, Any]:
        """Return the composite's input schema (wired to the bridge)."""
        return self.process_schema.get('inputs', {})

    def outputs(self) -> Dict[str, Any]:
        """Return the composite's output schema (wired to the bridge)."""
        return self.process_schema.get('outputs', {})

    def read_bridge(self, state: Optional[Dict[str, Any]] = None) -> Optional[Dict[str, Any]]:
        """
        View the external bridge output ports using the current or provided state.

        This method uses the composite's interface and bridge configuration to extract
        the substate that corresponds to external output ports.

        Args:
            state: Optional state dictionary. If not provided, uses `self.state`.

        Returns:
            A dictionary of output values from the bridge view, or None if not found.
        """
        state = state or self.state

        bridge_view = self.core.view(
            self.interface()['outputs'],
            self.bridge['outputs'],
            (),
            top_schema=self.composition,
            top_state=state
        )

        return bridge_view


    # =======================
    # Step Network Management
    # =======================

    def build_step_network(self) -> None:
        """
        Construct the internal dependency network for all registered steps.

        This includes:
        - Finding trigger paths for each step based on their input wires
        - Registering wildcard triggers (e.g. `*`-based patterns)
        - Building a graph of data dependencies between steps
        - Initializing tracking structures for trigger state and pending steps
        - Populating the `self.to_run` queue with steps ready to execute
        """
        self.step_triggers: Dict[Tuple[str, ...], List[Union[str, Tuple[str, ...]]]] = {}
        self.star_triggers: Dict[Tuple[str, ...], List[Union[str, Tuple[str, ...]]]] = {}

        # Collect triggers for each step's input schema
        for step_path, step in self.step_paths.items():
            step_triggers = find_step_triggers(step_path, step)
            self.step_triggers = merge_collections(self.step_triggers, step_triggers)

<<<<<<< HEAD
            for update in series:
                if update and isinstance(update, dict) and 'environment' in update and update['environment'] and isinstance(update['environment'], dict) and '_react' in update['environment']:
                    import ipdb; ipdb.set_trace()

                paths = hierarchy_depth(update)
                update_paths.extend(paths.keys())
=======
        # Identify wildcard-based triggers (those containing '*')
        for trigger_path in self.step_triggers:
            if "*" in trigger_path:
                self.star_triggers[trigger_path] = self.step_triggers[trigger_path]
>>>>>>> aa22e5a3

        # Track which steps have already executed in the current cycle
        self.steps_run: Set[Union[str, Tuple[str, ...]]] = set()

        # Build the step execution dependency graph
        self.step_dependencies, self.node_dependencies = build_step_network(self.step_paths)

        # Initialize trigger fulfillment state and steps remaining
        self.reset_step_state(self.step_paths)

        # Compute the initial set of runnable steps
        self.to_run = self.cycle_step_state()

        self.clean_front(self.state)


    def reset_step_state(
            self,
            step_paths: Dict[Union[str, Tuple[str, ...]], Any]
        ) -> None:
        """
        Reset the trigger tracking state for a given set of steps.

        Args:
            step_paths: A dictionary of step paths (as keys).
        """
        # Start with a fresh trigger state from the dependency graph
        self.trigger_state = build_trigger_state(self.node_dependencies)

        # Track steps still waiting to be executed in this cycle
        self.steps_remaining: Set[Union[str, Tuple[str, ...]]] = set(step_paths)

    def cycle_step_state(self) -> List[Union[str, Tuple[str, ...]]]:
        """
        Evaluate the current trigger state and determine which steps can run.

        Returns:
            A list of step paths that are ready to be invoked in this cycle.
        """
        to_run, self.steps_remaining, self.trigger_state = determine_steps(
            self.step_dependencies,
            self.steps_remaining,
            self.trigger_state
        )
        return to_run

    def trigger_steps(self, update_paths: List[Tuple[str, ...]]) -> None:
        """
        Determine and run step processes triggered by recent state updates.

        Args:
            update_paths: Paths in the state that were updated.
        """
        steps_to_run: List[Tuple[str, ...]] = []

        for update_path in update_paths:
            for path in explode_path(update_path):
                # Check direct trigger matches
                step_paths = self.step_triggers.get(path, [])

                # Also handle wildcard (*) path matches
                if self.star_triggers:
                    for star_trigger, star_steps in self.star_triggers.items():
                        if match_star_path(path, star_trigger):
                            step_paths.extend(star_steps)

                # Add unrun steps to the execution queue
                for step_path in step_paths:
                    if step_path is not None and step_path not in self.steps_run:
                        steps_to_run.append(step_path)
                        self.steps_run.add(step_path)

        # Identify downstream steps dependent on triggered ones
        steps_to_run = find_downstream(
            self.step_dependencies,
            self.node_dependencies,
            steps_to_run
        )

        self.reset_step_state(steps_to_run)
        to_run = self.cycle_step_state()
        self.run_steps(to_run)

    def run_steps(self, step_paths: List[Tuple[str, ...]]) -> None:
        """
        Execute a list of step processes, apply their updates, and handle cascading triggers.

        Args:
            step_paths: A list of step path tuples to run.
        """
        if step_paths:
            updates = []

            for step_path in step_paths:
                step = get_path(self.state, step_path)
                state = self.core.view_edge(
                    self.composition, self.state, step_path, 'inputs'
                )

                # Steps are always invoked with interval = -1.0
                step_update = self.process_update(
                    step_path, step, state, -1.0, 'outputs'
                )
                updates.append(step_update)

            update_paths = self.apply_updates(updates)
            self.expire_process_paths(update_paths)

            to_run = self.cycle_step_state()

            if to_run:
                self.run_steps(to_run)
            else:
                self.steps_run = set()
        else:
            self.steps_run = set()


    # ====================
    # Simulation Execution
    # ====================

    def run(self, interval: float, force_complete: bool = False) -> None:
        """
        Advance simulation by running processes until a target time is reached.

        The method loops through all registered processes and executes their updates
        incrementally based on their configured interval. Updates are applied and
        steps are triggered accordingly.

        Args:
            interval: Time interval to simulate.
            force_complete: If True, forces all processes to reach the end time.
        """
        end_time = self.state['global_time'] + interval

        while self.state['global_time'] < end_time or force_complete:
            full_step = math.inf

            # Run each process and compute the minimum time step that advances simulation
            for path in self.process_paths:
                process = get_path(self.state, path)
                full_step = self.run_process(
                    path, process, end_time, full_step, force_complete)

            if full_step == math.inf:
                # No process ran — jump to the next scheduled process time
                next_event = end_time
                for path in self.front.keys():
                    if self.front[path]['time'] < next_event:
                        next_event = self.front[path]['time']
                self.state['global_time'] = next_event

            elif self.state['global_time'] + full_step <= end_time:
                # At least one process ran — advance time and apply its update
                self.state['global_time'] += full_step
                updates = []
                paths = []

                for path, advance in self.front.items():
                    if advance['time'] <= self.state['global_time'] and advance['update']:
                        updates.append(advance['update'])
                        advance['update'] = {}
                        paths.append(path)

                update_paths = self.apply_updates(updates)
                self.expire_process_paths(update_paths)
                self.trigger_steps(update_paths)

            else:
                # All remaining process events are beyond end_time
                self.state['global_time'] = end_time

            if force_complete and self.state['global_time'] == end_time:
                force_complete = False

    def run_process(
            self,
            path: Union[str, Tuple[str, ...]],
            process: Dict[str, Any],
            end_time: float,
            full_step: float,
            force_complete: bool
    ) -> float:
        """
        Run a process at a given path and determine its next scheduled time.

        This updates the `self.front` to store when the process is due next,
        and captures its update as a deferred computation.

        Args:
            path: The path to the process in the state/composition tree.
            process: The dictionary representing the process (must contain 'interval').
            end_time: The simulation time to run up to.
            full_step: The current smallest time step among all processes.
            force_complete: If True, forces the process to reach `end_time` exactly.

        Returns:
            The updated `full_step`, i.e., the shortest remaining time across all processes.
        """
        # Initialize the front buffer for this process if missing
        if path not in self.front:
            self.front[path] = empty_front(self.state['global_time'])

        process_time = self.front[path]['time']

        if process_time <= self.state['global_time']:
            # Use future state if already scheduled and saved
            if 'future' in self.front[path]:
                future_front = self.front[path].pop('future')
                process_interval = future_front['interval']
                state = future_front['state']
            else:
                # Otherwise, slice the current state for the process
                state = self.core.view_edge(self.composition, self.state, path)
                process_interval = process['interval']

            # Determine the target time for the next update
            future = (
                min(process_time + process_interval, end_time)
                if force_complete
                else process_time + process_interval
            )

            # Apply rounding if global time precision is set
            if self.global_time_precision is not None:
                future = round(future, self.global_time_precision)

            # Compute how long this process would advance
            interval = future - self.state['global_time']
            if interval < full_step:
                full_step = interval

            # Only proceed if the next step occurs within the target range
            if future <= end_time:
                update = self.process_update(path, process, state, process_interval)

                # Store the update to apply when simulation reaches `future` time
                self.front[path]['time'] = future
                self.front[path]['update'] = update

        else:
            # This process is scheduled in the future — ensure we don't skip ahead
            process_delay = process_time - self.state['global_time']
            if process_delay < full_step:
                full_step = process_delay

        return full_step

    def process_update(
            self,
            path: Union[str, Tuple[str, ...]],
            process: Dict[str, Any],
            states: Dict[str, Any],
            interval: float,
            ports_key: str = 'outputs'
    ) -> Defer:
        """
        Start generating a process's update and wrap it in a deferred transformation.

        This is similar to invoking a process directly, but it delays transformation
        into absolute state terms until `.get()` is called on the returned `Defer` object.

        Args:
            path: The path to the process in the state/composition tree.
            process: The dictionary representing the process instance (must include 'instance').
            states: The current state values at the process’s ports.
            interval: The time interval to simulate.
            ports_key: Which port ('inputs' or 'outputs') to use when projecting the update.

        Returns:
            A `Defer` object that, when resolved, transforms the update to absolute paths.
        """
        # Strip schema-specific metadata from the state
        clean_state = strip_schema_keys(states)

        # Invoke the process and retrieve a wrapped SyncUpdate object
        update = process['instance'].invoke(clean_state, interval)

        # This nested function projects the update into the global state at the given path
        def defer_project(update_result: Any, args: Tuple[Any, Any, Union[str, Tuple[str, ...]]]) -> Any:
            schema, state, process_path = args
            return self.core.project_edge(schema, state, process_path, update_result, ports_key)

        # Return a deferred object that will project the update when requested
        return Defer(update, defer_project, (self.composition, self.state, path))

    def apply_updates(self, updates: List["Defer"]) -> List[Union[str, Tuple[str, ...]]]:
        """
        Apply a series of deferred updates and record the resulting bridge outputs.

        For each update in the list, the deferred `.get()` method is called, which
        may return a single update or a list of updates. Each is then applied to the
        composite's state, and corresponding bridge outputs are captured.

        Args:
            updates: A list of `Defer` objects representing delayed update functions.

        Returns:
            A list of update paths (used to determine which processes to refresh).
        """
        update_paths = []

        for defer in updates:
            # Resolve deferred computation to get update(s)
            series = defer.get()
            if series is None:
                continue
            if not isinstance(series, list):
                series = [series]

            for update in series:
                # Extract all hierarchical paths touched by this update
                paths = hierarchy_depth(update)
                update_paths.extend(paths.keys())

                # Apply update directly to the internal state
                self.state = self.core.apply_update(self.composition, self.state, update)

                # Read updated bridge outputs, if available
                bridge_update = self.read_bridge(update)
                if bridge_update:
                    self.bridge_updates.append(bridge_update)

        # Refresh process and step instance paths
        self.find_instance_paths(self.state)

        return update_paths

    def expire_process_paths(self, update_paths: List[Union[str, Tuple[str, ...]]]) -> None:
        """
        Invalidate and refresh process paths if affected by recent updates.

        This is used to ensure that processes are rediscovered if a state update
        altered a region where a process instance may be added, removed, or replaced.

        Args:
            update_paths: A list of hierarchical paths that were modified.
        """
        for update_path in update_paths:
            for process_path in self.process_paths.copy():
                # Match if update path completely overlaps the process path prefix
                updated = all(update == process for update, process in zip(update_path, process_path))
                if updated:
                    self.find_instance_paths(self.state)
                    return  # Exit early after one match, as paths are re-evaluated


    # ====================
    # Update Integration
    # ====================
    # This section handles how updates from processes and steps are applied to
    # the global state, how downstream effects are triggered, and how bridge
    # outputs are collected.

    def update(self, state: Dict[str, Any], interval: float) -> List[Dict[str, Any]]:
        """
        Project input state, run the simulation interval, and return bridge updates.

        This is the main entry point for executing a time step of the composite.
        It performs:
        - Input projection using the bridge schema
        - Merging projected input into state
        - Executing processes for the given time interval
        - Returning updates for the bridge output

        Args:
            state: Input state to project into the composite.
            interval: Time interval to simulate.

        Returns:
            A list of updates generated for the bridge outputs.
        """
        projection = self.core.project(
            self.interface()['inputs'],
            self.bridge['inputs'],
            [],
            state
        )

        self.merge({}, projection)
        self.run(interval)

        updates = self.bridge_updates
        self.bridge_updates = []


        return updates


# ======================
# Process Type Functions
# ======================


def apply_process(schema, current, update, top_schema, top_state, path, core):
    """Apply an update to a process."""
    process_schema = schema.copy()
    process_schema.pop('_apply')
    return core.apply_update(
        process_schema,
        current,
        update,
        top_schema=top_schema,
        top_state=top_state,
        path=path)


def check_process(schema, state, core):
    """Check if this is a process."""
    return 'instance' in state and isinstance(
        state['instance'],
        Edge)


def fold_visit(schema, state, method, values, core):
    visit = visit_method(
        schema,
        state,
        method,
        values,
        core)

    return visit


def divide_process(schema, state, values, core):
    # daughter_configs must have a config per daughter

    daughter_configs = values.get(
        'daughter_configs',
        [{} for index in range(values['divisions'])])

    if 'config' not in state:
        return daughter_configs

    existing_config = state['config']

    divisions = []
    for index in range(values['divisions']):
        daughter_config = copy.deepcopy(
            existing_config)
        daughter_config = deep_merge(
            daughter_config,
            daughter_configs[index])

        # TODO: provide a way to override inputs and outputs
        daughter_state = {
            'address': state['address'],
            'config': daughter_config,
            'inputs': copy.deepcopy(state['inputs']),
            'outputs': copy.deepcopy(state['outputs'])}

        if 'interval' in state:
            daughter_state['interval'] = state['interval']

        divisions.append(daughter_state)

    return divisions


def serialize_process(schema, value, core):
    """Serialize a process to a JSON-safe representation."""
    # TODO -- need to get back the protocol: address and the config
    process = value.copy()
    process['config'] = core.serialize(
        process['instance'].config_schema,
        process['config'])
    del process['instance']
    return process


def deserialize_process(schema, encoded, core):
    """Deserialize a process from a serialized state.

    This function is used by the type system to deserialize a process.

    :param encoded: A JSON-safe representation of the process.
    :param bindings: The bindings to use for deserialization.
    :param core: The type system to use for deserialization.

    :returns: The deserialized state with an instantiated process.
    """
    encoded = encoded or {}
    schema = schema or {}

    default = core.default(schema)
    deserialized = deep_merge(default, encoded)

    if not deserialized.get('address'):
        return deserialized

    protocol, address = deserialized['address'].split(':', 1)

    existing_instance = 'instance' in deserialized and deserialized['instance']
    if existing_instance:
        instantiate = type(deserialized['instance'])
    else:
        process_lookup = core.protocol_registry.access(protocol)
        if not process_lookup:
            raise Exception(f'protocol "{protocol}" not implemented')

        instantiate = process_lookup(core, address)
        if not instantiate:
            raise Exception(f'process "{address}" not found')

    config = core.deserialize(
        instantiate.config_schema,
        deserialized.get('config', {}))

    interval = core.deserialize(
        'interval',
        deserialized.get('interval'))

    if interval is None:
        interval = core.default(
            schema.get(
                'interval',
                'interval'))

    if existing_instance:
        process = deserialized['instance']
    else:
        process = instantiate(
            config,
            core=core)

        deserialized['instance'] = process

    # TODO: this mutating the original value directly into
    #   the return value is weird (?)
    shared = deserialized.get('shared', {})
    deserialized['shared'] = {}
    if shared:
        for step_id, step_config in shared.items():
            step = deserialize_step(
                'step',
                step_config,
                core)

            step['instance'].register_shared(
                process)

            deserialized['shared'][step_id] = step

    deserialized['config'] = config
    deserialized['interval'] = interval
    deserialized['_inputs'] = copy.deepcopy(
        deserialized['instance'].inputs())
    deserialized['_outputs'] = copy.deepcopy(
        deserialized['instance'].outputs())

    return deserialized


def deserialize_step(schema, encoded, core):
    default = core.default(schema)
    deserialized = deep_merge(default, encoded)

    if not deserialized['address']:
        return deserialized

    protocol, address = deserialized['address'].split(':', 1)

    existing_instance = 'instance' in deserialized and deserialized['instance']
    if existing_instance:
        instantiate = type(deserialized['instance'])
    else:
        process_lookup = core.protocol_registry.access(protocol)
        if not process_lookup:
            raise Exception(f'protocol "{protocol}" not implemented')

        instantiate = process_lookup(core, address)
        if not instantiate:
            raise Exception(f'process "{address}" not found')

    config = core.deserialize(
        instantiate.config_schema,
        deserialized.get('config', {}))

    if not existing_instance:
        process = instantiate(config, core=core)
        deserialized['instance'] = process

    deserialized['config'] = config
    deserialized['_inputs'] = copy.deepcopy(
        deserialized['instance'].inputs())
    deserialized['_outputs'] = copy.deepcopy(
        deserialized['instance'].outputs())

    return deserialized


# ===================
# Process Type System
# ===================

class ProcessTypes(TypeSystem):
    """
    ProcessTypes class extends the TypeSystem class to include process types.
    It maintains a registry of process types and provides methods to register
    new process types, protocols, and emitters.
    """

    def __init__(self):
        super().__init__()
        self.process_registry = Registry()
        self.protocol_registry = Registry()

        self.update_types(PROCESS_TYPES)
        self.register_protocols(BASE_PROTOCOLS)

        self.register_process('composite', Composite)


    def register_protocols(self, protocols):
        """Register protocols with the core"""
        self.protocol_registry.register_multiple(protocols)


    def register_process(
            self,
            name,
            process_data
    ):
        """
        Registers a new process type in the process registry.

        Args:
            name (str): The name of the process type.
            process_data: The data associated with the process type.
        """
        self.process_registry.register(name, process_data)


    def register_processes(self, processes):
        for process_key, process_data in processes.items():
            self.register_process(
                process_key,
                process_data)


    def initialize_edge_state(self, schema, path, edge):
        """
        Initialize the state for an edge based on the schema and the edge.
        """
        initial_state = edge['instance'].initial_state()
        if not initial_state:
            return initial_state

        input_ports = copy.deepcopy(get_path(schema, path + ('_inputs',)))
        output_ports = copy.deepcopy(get_path(schema, path + ('_outputs',)))
        ports = {
            '_inputs': input_ports,
            '_outputs': output_ports}

        input_state = {}
        if input_ports:
            input_state = self.project_edge(
                ports,
                edge,
                path[:-1],
                initial_state,
                ports_key='inputs')

        output_state = {}
        if output_ports:
            output_state = self.project_edge(
                ports,
                edge,
                path[:-1],
                initial_state,
                ports_key='outputs')

        state = deep_merge(input_state, output_state)

        return state


    def default_state(self, process_class, initial_state=None):
        default_config = self.default(
            process_class.config_schema)

        instance = process_class(
            default_config,
            core=self)

        state = {
            '_type': 'process',
            'address': f'local:!{process_class.__module__}.{process_class.__name__}',
            'config': default_config,
            'inputs': instance.default_inputs(),
            'outputs': instance.default_outputs()}

        if issubclass(process_class, Process):
            state['interval'] = 1.0

        if initial_state:
            state = deep_merge(
                state,
                initial_state)

        return state


PROCESS_TYPES = {
    'protocol': {
        '_type': 'protocol',
        '_inherit': 'string'},

    'emitter_mode': 'enum[none,all,stores,bridge,paths,ports]',

    'interval': {
        '_type': 'interval',
        '_inherit': 'float',
        '_apply': 'set',
        '_default': '1.0'},

    'step': {
        '_type': 'step',
        '_inherit': 'edge',
        '_apply': apply_process,
        '_serialize': serialize_process,
        '_deserialize': deserialize_step,
        '_check': check_process,
        '_fold': fold_visit,
        '_divide': divide_process,
        '_description': '',
        # TODO: support reference to type parameters from other states
        'address': 'protocol',
        'config': 'quote'},

    # TODO: slice process to allow for navigating through a port
    'process': {
        '_type': 'process',
        '_inherit': 'edge',
        '_apply': apply_process,
        '_serialize': serialize_process,
        '_deserialize': deserialize_process,
        '_check': check_process,
        '_fold': fold_visit,
        '_divide': divide_process,
        '_description': '',
        # TODO: support reference to type parameters from other states
        'interval': 'interval',
        'address': 'protocol',
        'config': 'quote',
        'shared': 'map[step]'},
}


BASE_PROTOCOLS = {
    'local': local_lookup}
<|MERGE_RESOLUTION|>--- conflicted
+++ resolved
@@ -921,19 +921,10 @@
             step_triggers = find_step_triggers(step_path, step)
             self.step_triggers = merge_collections(self.step_triggers, step_triggers)
 
-<<<<<<< HEAD
-            for update in series:
-                if update and isinstance(update, dict) and 'environment' in update and update['environment'] and isinstance(update['environment'], dict) and '_react' in update['environment']:
-                    import ipdb; ipdb.set_trace()
-
-                paths = hierarchy_depth(update)
-                update_paths.extend(paths.keys())
-=======
         # Identify wildcard-based triggers (those containing '*')
         for trigger_path in self.step_triggers:
             if "*" in trigger_path:
                 self.star_triggers[trigger_path] = self.step_triggers[trigger_path]
->>>>>>> aa22e5a3
 
         # Track which steps have already executed in the current cycle
         self.steps_run: Set[Union[str, Tuple[str, ...]]] = set()
@@ -1246,6 +1237,9 @@
                 series = [series]
 
             for update in series:
+                if update and isinstance(update, dict) and 'environment' in update and update['environment'] and isinstance(update['environment'], dict) and '_react' in update['environment']:
+                    import ipdb; ipdb.set_trace()
+
                 # Extract all hierarchical paths touched by this update
                 paths = hierarchy_depth(update)
                 update_paths.extend(paths.keys())
