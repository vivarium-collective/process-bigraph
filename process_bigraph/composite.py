--- conflicted
+++ resolved
@@ -34,7 +34,6 @@
 # Process Utility Functions
 # =========================
 
-<<<<<<< HEAD
 def assert_interface(interface: Dict[str, Any]) -> None:
     """
     Ensure that the interface dictionary contains both 'inputs' and 'outputs' keys.
@@ -46,12 +45,6 @@
         AssertionError: If required keys are missing or extra keys are present.
     """
     required_keys = {'inputs', 'outputs'}
-=======
-
-def assert_interface(interface: Dict):
-    """Ensure that an interface dict has the required keys"""
-    required_keys = ['inputs', 'outputs']
->>>>>>> ee349055
     existing_keys = set(interface.keys())
     assert existing_keys == required_keys, (
         f"Every interface requires exactly the keys 'inputs' and 'outputs', "
@@ -725,7 +718,6 @@
             path: Path to the saved composition file.
             core: Optional core context providing deserialization.
 
-<<<<<<< HEAD
         Returns:
             A new Composite instance.
         """
@@ -734,16 +726,12 @@
             composition = document['composition']
             document['composition'] = core.deserialize('schema', composition)
             return cls(document, core=core)
-=======
+          
     def clean_front(self, state):
         self.find_instance_paths(state)
 
         # import ipdb; ipdb.set_trace()
 
-
-    def inputs(self):
-        return self.process_schema.get('inputs', {})
->>>>>>> ee349055
 
     def find_instance_paths(self, state: Dict[str, Any]) -> None:
         """
@@ -947,12 +935,11 @@
         # Initialize trigger fulfillment state and steps remaining
         self.reset_step_state(self.step_paths)
 
-<<<<<<< HEAD
         # Compute the initial set of runnable steps
         self.to_run = self.cycle_step_state()
-=======
+
         self.clean_front(self.state)
->>>>>>> ee349055
+
 
     def reset_step_state(
             self,
@@ -1323,9 +1310,7 @@
 
         updates = self.bridge_updates
         self.bridge_updates = []
-<<<<<<< HEAD
-        return updates
-=======
+
 
         return updates
 
@@ -1693,4 +1678,3 @@
 
 BASE_PROTOCOLS = {
     'local': local_lookup}
->>>>>>> ee349055
